<?xml version="1.0" encoding="UTF-8"?>
<!--
  Licensed to the Apache Software Foundation (ASF) under one
  or more contributor license agreements.  See the NOTICE file
  distributed with this work for additional information
  regarding copyright ownership.  The ASF licenses this file
  to you under the Apache License, Version 2.0 (the
  "License"); you may not use this file except in compliance
  with the License.  You may obtain a copy of the License at

      http://www.apache.org/licenses/LICENSE-2.0

  Unless required by applicable law or agreed to in writing,
  software distributed under the License is distributed on an
  "AS IS" BASIS, WITHOUT WARRANTIES OR CONDITIONS OF ANY
  KIND, either express or implied.  See the License for the
  specific language governing permissions and limitations
  under the License.
  -->
<project xmlns="http://maven.apache.org/POM/4.0.0" xmlns:xsi="http://www.w3.org/2001/XMLSchema-instance" xsi:schemaLocation="http://maven.apache.org/POM/4.0.0 http://maven.apache.org/xsd/maven-4.0.0.xsd">
  <modelVersion>4.0.0</modelVersion>

  <parent>
    <groupId>org.apache.plc4x</groupId>
    <artifactId>plc4x-build-utils</artifactId>
    <version>0.9.0-SNAPSHOT</version>
  </parent>

  <artifactId>plc4x-build-utils-language-go</artifactId>

  <name>PLC4X: Build Utils: Language: Go</name>
  <description>Code generation template for generating Go(lang) code</description>

  <build>
    <plugins>
      <plugin>
        <groupId>org.apache.maven.plugins</groupId>
        <artifactId>maven-invoker-plugin</artifactId>
        <version>3.2.2</version>
<<<<<<< HEAD
        <configuration>
          <skipInvocation>${skipTests}</skipInvocation>
          <debug>true</debug>
          <projectsDirectory>src/test/resources</projectsDirectory>
          <cloneProjectsTo>${project.build.directory}/integration-tests</cloneProjectsTo>
          <settingsFile>src/test/resources/settings.xml</settingsFile>
          <pomIncludes>
            <pomInclude>*/pom.xml</pomInclude>
          </pomIncludes>
          <goals>
            <goal>test</goal>
          </goals>
        </configuration>
=======
>>>>>>> 76e009d3
        <executions>
          <execution>
            <id>integration-test</id>
            <goals>
              <!-- Install the current project artifacts into the maven local repo, so they can be used in the test -->
              <goal>install</goal>
              <!-- Execute the maven builds defines in src/test/resources -->
              <goal>integration-test</goal>
              <!-- Checks the results of the maven builds -->
              <goal>verify</goal>
            </goals>
            <configuration>
              <debug>true</debug>
              <projectsDirectory>src/test/resources</projectsDirectory>
              <cloneProjectsTo>${project.build.directory}/integration-tests</cloneProjectsTo>
              <settingsFile>src/test/resources/settings.xml</settingsFile>
              <pomIncludes>
                <pomInclude>*/pom.xml</pomInclude>
              </pomIncludes>
              <!-- The goals we will be executing in the test-projects -->
              <goals>
                <goal>test</goal>
              </goals>
            </configuration>
          </execution>
        </executions>
      </plugin>

      <plugin>
        <groupId>com.igormaznitsa</groupId>
        <artifactId>mvn-golang-wrapper</artifactId>
        <version>2.3.6</version>
        <extensions>true</extensions>
        <executions>
          <execution>
            <id>default-fix</id>
            <!-- Move the execution of this after the code generation -->
            <phase>process-sources</phase>
            <goals>
              <goal>fix</goal>
            </goals>
          </execution>
          <!-- Move the execution of this after the code generation -->
          <execution>
            <id>default-get</id>
            <phase>process-sources</phase>
            <goals>
              <goal>get</goal>
            </goals>
          </execution>
          <execution>
            <id>run-go-vet</id>
            <phase>verify</phase>
            <goals>
              <goal>vet</goal>
            </goals>
          </execution>
        </executions>
        <configuration>
          <packages>
            <package>github.com/apache/plc4x/plc4go/cmd/main</package>
          </packages>
          <sources>${project.basedir}</sources>
        </configuration>
      </plugin>
    </plugins>
  </build>

  <dependencies>
    <!-- We are using the Freemarker module to generate Java code -->
    <dependency>
      <groupId>org.apache.plc4x</groupId>
      <artifactId>plc4x-build-utils-language-base-freemarker</artifactId>
      <version>0.9.0-SNAPSHOT</version>
    </dependency>

    <dependency>
      <groupId>org.apache.plc4x</groupId>
      <artifactId>plc4x-build-utils-protocol-base-mspec</artifactId>
      <version>0.9.0-SNAPSHOT</version>
    </dependency>

    <dependency>
      <groupId>org.apache.plc4x.plugins</groupId>
      <artifactId>plc4x-code-generation-types-base</artifactId>
    </dependency>

    <dependency>
      <groupId>org.apache.plc4x.plugins</groupId>
      <artifactId>plc4x-code-generation-language-base</artifactId>
    </dependency>

    <dependency>
      <groupId>org.freemarker</groupId>
      <artifactId>freemarker</artifactId>
    </dependency>

    <dependency>
      <groupId>org.apache.commons</groupId>
      <artifactId>commons-text</artifactId>
    </dependency>

    <dependency>
      <groupId>commons-io</groupId>
      <artifactId>commons-io</artifactId>
    </dependency>
  </dependencies>

</project><|MERGE_RESOLUTION|>--- conflicted
+++ resolved
@@ -37,22 +37,6 @@
         <groupId>org.apache.maven.plugins</groupId>
         <artifactId>maven-invoker-plugin</artifactId>
         <version>3.2.2</version>
-<<<<<<< HEAD
-        <configuration>
-          <skipInvocation>${skipTests}</skipInvocation>
-          <debug>true</debug>
-          <projectsDirectory>src/test/resources</projectsDirectory>
-          <cloneProjectsTo>${project.build.directory}/integration-tests</cloneProjectsTo>
-          <settingsFile>src/test/resources/settings.xml</settingsFile>
-          <pomIncludes>
-            <pomInclude>*/pom.xml</pomInclude>
-          </pomIncludes>
-          <goals>
-            <goal>test</goal>
-          </goals>
-        </configuration>
-=======
->>>>>>> 76e009d3
         <executions>
           <execution>
             <id>integration-test</id>
