--- conflicted
+++ resolved
@@ -425,11 +425,7 @@
             }
             case STRING: {
                 StringTypeReference stringTypeReference = (StringTypeReference) simpleTypeReference;
-<<<<<<< HEAD
                 return "io.writeString(" + toSerializationExpression(field, stringTypeReference.getLengthExpression(), ctx) + ", \"" +
-=======
-                return "io.writeString(" + toSerializationExpression(field, stringTypeReference.getLengthExpression(), getThisTypeDefinition().getParserArguments()) + ", \"" +
->>>>>>> 1ca86ae4
                     stringTypeReference.getEncoding() + "\", (String) " + fieldName + ")";
             }
         }
@@ -506,13 +502,8 @@
         return toExpression(field, term, term1 -> toVariableParseExpression(field, term1, ctx));
     }
 
-<<<<<<< HEAD
     public String toSerializationExpression(TypedField field, Term term, DefaultTypeDefinition ctx) {
         return toExpression(field, term, term1 -> toVariableSerializationExpression(field, term1, ctx));
-=======
-    public String toSerializationExpression(TypedField field, Term term, Argument[] serializerArgments) {
-        return toExpression(field, term, term1 -> toVariableSerializationExpression(field, term1, serializerArgments));
->>>>>>> 1ca86ae4
     }
 
     private String toExpression(TypedField field, Term term, Function<Term, String> variableExpressionGenerator) {
@@ -840,11 +831,7 @@
             return toSerializationExpression(getReferencedField(vl, fields), getReferencedField(vl, fields).getSerializeExpression(), ctx);
         }
         // The synthetic checksumRawData is a local field and should not be accessed as bean property.
-<<<<<<< HEAD
         boolean isSerializerArg = "checksumRawData".equals(vl.getName()) || "_value".equals(vl.getName()) || "element".equals(vl.getName());
-=======
-        boolean isSerializerArg = "checksumRawData".equals(vl.getName()) || "_value".equals(vl.getName()) || "element".equals(vl.getName()) || "size".equals(vl.getName());
->>>>>>> 1ca86ae4
         boolean isTypeArg = "_type".equals(vl.getName());
         if (!isSerializerArg && !isTypeArg && serialzerArguments != null) {
             for (Argument serializerArgument : serialzerArguments) {
