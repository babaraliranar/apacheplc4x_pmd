--- conflicted
+++ resolved
@@ -24,11 +24,7 @@
   <parent>
     <groupId>org.apache.plc4x</groupId>
     <artifactId>plc4x-code-generation</artifactId>
-<<<<<<< HEAD
-    <version>0.9.0</version>
-=======
     <version>0.10.0</version>
->>>>>>> cac82545
   </parent>
 
   <artifactId>plc4x-code-generation-language-go</artifactId>
@@ -56,10 +52,7 @@
             <configuration>
               <skipInvocation>${skip-code-generation-tests}</skipInvocation>
               <debug>true</debug>
-<<<<<<< HEAD
-=======
               <streamLogsOnFailures>true</streamLogsOnFailures>
->>>>>>> cac82545
               <localRepositoryPath>${project.build.directory}/local-repo</localRepositoryPath>
               <projectsDirectory>src/test/resources</projectsDirectory>
               <cloneProjectsTo>${project.build.directory}/integration-tests</cloneProjectsTo>
@@ -90,17 +83,7 @@
     <dependency>
       <groupId>org.apache.plc4x</groupId>
       <artifactId>plc4x-code-generation-language-base-freemarker</artifactId>
-<<<<<<< HEAD
-      <version>0.9.0</version>
-    </dependency>
-
-    <dependency>
-      <groupId>org.apache.plc4x</groupId>
-      <artifactId>plc4x-code-generation-protocol-base-mspec</artifactId>
-      <version>0.9.0</version>
-=======
       <version>0.10.0</version>
->>>>>>> cac82545
     </dependency>
 
     <dependency>
