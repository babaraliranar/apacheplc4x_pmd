--- conflicted
+++ resolved
@@ -142,72 +142,14 @@
     <groupId>org.apache.plc4x</groupId>
     <artifactId>plc4j-api</artifactId>
     <version>@project.version@</version>
-<<<<<<< HEAD
   </dependency>
+
   <dependency>
     <groupId>org.apache.plc4x</groupId>
     <artifactId>plc4j-spi</artifactId>
     <version>@project.version@</version>
   </dependency>
 
-  <dependency>
-    <groupId>org.apache.plc4x</groupId>
-    <artifactId>plc4j-transport-tcp</artifactId>
-    <version>@project.version@</version>
-  </dependency>
-
-  <dependency>
-    <groupId>io.netty</groupId>
-    <artifactId>netty-buffer</artifactId>
-  </dependency>
-
-  <dependency>
-    <groupId>org.apache.commons</groupId>
-    <artifactId>commons-lang3</artifactId>
-  </dependency>
-
-  <dependency>
-    <groupId>com.fasterxml.jackson.core</groupId>
-    <artifactId>jackson-annotations</artifactId>
-  </dependency>
-
-  <dependency>
-    <groupId>org.apache.plc4x</groupId>
-    <artifactId>plc4j-utils-test-utils</artifactId>
-    <version>@project.version@</version>
-    <scope>test</scope>
-=======
->>>>>>> cac82545
-  </dependency>
-
-  <dependency>
-    <groupId>org.apache.plc4x</groupId>
-<<<<<<< HEAD
-    <artifactId>plc4x-code-generation-language-java</artifactId>
-    <version>@project.version@</version>
-    <!-- Scope is 'provided' as this way it's not shipped with the driver -->
-    <scope>provided</scope>
-  </dependency>
-
-  <dependency>
-    <groupId>org.apache.plc4x</groupId>
-    <artifactId>plc4x-code-generation-protocol-test</artifactId>
-    <version>@project.version@</version>
-  </dependency>
-
-  <dependency>
-    <groupId>org.apache.plc4x</groupId>
-    <artifactId>plc4x-code-generation-protocol-test</artifactId>
-    <version>@project.version@</version>
-    <classifier>tests</classifier>
-    <type>test-jar</type>
-    <scope>test</scope>
-=======
-    <artifactId>plc4j-spi</artifactId>
-    <version>@project.version@</version>
->>>>>>> cac82545
-  </dependency>
-
     <dependency>
       <groupId>org.apache.plc4x</groupId>
       <artifactId>plc4j-transport-tcp</artifactId>
