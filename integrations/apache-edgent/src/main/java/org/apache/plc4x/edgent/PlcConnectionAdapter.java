/*
Licensed to the Apache Software Foundation (ASF) under one
or more contributor license agreements.  See the NOTICE file
distributed with this work for additional information
regarding copyright ownership.  The ASF licenses this file
to you under the Apache License, Version 2.0 (the
"License"); you may not use this file except in compliance
with the License.  You may obtain a copy of the License at

  http://www.apache.org/licenses/LICENSE-2.0

Unless required by applicable law or agreed to in writing,
software distributed under the License is distributed on an
"AS IS" BASIS, WITHOUT WARRANTIES OR CONDITIONS OF ANY
KIND, either express or implied.  See the License for the
specific language governing permissions and limitations
under the License.
*/
package org.apache.plc4x.edgent;

import com.google.gson.JsonObject;
import org.apache.edgent.function.Consumer;
import org.apache.edgent.function.Function;
import org.apache.edgent.function.Supplier;
import org.apache.plc4x.java.PlcDriverManager;
import org.apache.plc4x.java.api.connection.PlcConnection;
import org.apache.plc4x.java.api.connection.PlcReader;
import org.apache.plc4x.java.api.connection.PlcWriter;
import org.apache.plc4x.java.api.exceptions.PlcException;
import org.apache.plc4x.java.api.messages.PlcReadRequest;
import org.apache.plc4x.java.api.messages.PlcWriteRequest;
import org.apache.plc4x.java.api.model.Address;
import org.slf4j.Logger;
import org.slf4j.LoggerFactory;

import java.util.Calendar;

/**
 * PlcConnectionAdapter encapsulates a plc4x {@link PlcConnection}.
 * <p>
 * The idea here is to use PlcConnectionAdapter to enable our Edgent Supplier/Consumer
 * instances to be isolated from the details of / variability of
 * PlcConnection mgmt and such.
 * <p>
 * A PlcConnectionAdapter is subject to the constraints of the underlying
 * PlcConnection for the device.
 * <p>
 * A single PlcConnectionAdaptor represents a single underlying PlcConnection/connection
 * to a plc device.
 * <p>
 * Multiple PlcConnectionAdaptor instances, hence multiple PlcConnection instances,
 * can be created for a single plc device subject to the underlying device's protocol's
 * support for multiple connections from a single client.
 * <p>
 * A single PlcConnectionAdapter can be used by multiple threads concurrently
 * (e.g., used by multiple PlcFunctions Consumers for {@code Topology.poll()} and/or
 * multiple Suppliers for {@code TStream.sink()}).
 *
 * @see PlcFunctions
 */
public class PlcConnectionAdapter implements AutoCloseable {

<<<<<<< HEAD
    private final static Logger logger = LoggerFactory.getLogger(PlcConnectionAdapter.class);

    private String plcConnectionUrl;
    private PlcConnection plcConnection;
=======
  private static final Logger logger = LoggerFactory.getLogger(PlcConnectionAdapter.class);
  
  private String plcConnectionUrl;
  private PlcConnection plcConnection;
>>>>>>> ce7eaee3
  
  /*
   * NOTES:
   * - if we get to the point of the application needing some feedback (possibly control)
   *   of read or write errors, my thinking is to enhance the PlcConnectionAdapter
   *   to enable the app to register an error callback handler or such.
   */

    public PlcConnectionAdapter(PlcConnection plcConnection) {
        this.plcConnection = plcConnection;
    }

    public PlcConnectionAdapter(String plcConnectionUrl) {
        this.plcConnectionUrl = plcConnectionUrl;
    }

    PlcConnection getConnection() throws PlcException {
        synchronized (this) {
            if (plcConnection == null) {
                plcConnection = new PlcDriverManager().getConnection(plcConnectionUrl);
            }
            return plcConnection;
        }
    }

    @Override
    public void close() throws Exception {
        // only close a connection this instance created/connected
        if (plcConnectionUrl != null) {
            if (plcConnection != null)
                plcConnection.close();
        }
    }

    <T> Supplier<T> newSupplier(Class<T> datatype, String addressStr) {
        PlcConnectionAdapter.checkDatatype(datatype);
        return new Supplier<T>() {
            private static final long serialVersionUID = 1L;

            @Override
            public T get() {
                PlcConnection connection = null;
                Address address = null;
                try {
                    connection = getConnection();
                    address = connection.parseAddress(addressStr);
                    PlcReader reader = connection.getReader().get();
                    PlcReadRequest<T> readRequest = PlcConnectionAdapter.newPlcReadRequest(datatype, address);
                    T value = (T) reader.read(readRequest).get().getResponseItems().get(0).getValues().get(0);
                    return value;
                } catch (Exception e) {
                    logger.error("reading from plc device {} {} failed", connection, address, e);
                    return null;
                }
            }

        };
    }

    <T> Consumer<T> newConsumer(Class<T> datatype, String addressStr) {
        PlcConnectionAdapter.checkDatatype(datatype);
        return new Consumer<T>() {
            private static final long serialVersionUID = 1L;

            @Override
            public void accept(T arg0) {
                PlcConnection connection = null;
                Address address = null;
                try {
                    connection = getConnection();
                    address = connection.parseAddress(addressStr);
                    PlcWriter writer = connection.getWriter().get();
                    PlcWriteRequest writeReq = PlcConnectionAdapter.newPlcWriteRequest(address, arg0);
                    writer.write(writeReq).get();
                } catch (Exception e) {
                    logger.error("writing to plc device {} {} failed", connection, address, e);
                }
            }

        };
    }

    <T> Consumer<JsonObject> newConsumer(Class<T> datatype, Function<JsonObject, String> addressFn, Function<JsonObject, T> valueFn) {
        PlcConnectionAdapter.checkDatatype(datatype);
        return new Consumer<JsonObject>() {
            private static final long serialVersionUID = 1L;

            @Override
            public void accept(JsonObject jo) {
                PlcConnection connection = null;
                Address address = null;
                try {
                    connection = getConnection();
                    String addressStr = addressFn.apply(jo);
                    address = connection.parseAddress(addressStr);
                    T value = valueFn.apply(jo);
                    PlcWriter writer = connection.getWriter().get();
                    PlcWriteRequest writeReq = newPlcWriteRequest(address, value);
                    writer.write(writeReq).get();
                } catch (Exception e) {
                    logger.error("writing to plc device {} {} failed", connection, address, e);
                }
            }

        };
    }

    static void checkDatatype(Class<?> cls) {
        if (cls == Boolean.class
            || cls == Byte.class
            || cls == Short.class
            || cls == Integer.class
            || cls == Float.class
            || cls == String.class
            || cls == Calendar.class)
            return;
        throw new IllegalArgumentException("Not a legal plc data type: " + cls.getSimpleName());
    }

    @SuppressWarnings("unchecked")
    static <T> PlcWriteRequest<T> newPlcWriteRequest(Address address, T value) {
        Class<T> cls = (Class<T>) value.getClass();
        return new PlcWriteRequest<>(cls, address, value);
    }

    @SuppressWarnings("unchecked")
    static <T> PlcReadRequest<T> newPlcReadRequest(Class<T> datatype, Address address) {
        return new PlcReadRequest<>(datatype, address);
    }

}<|MERGE_RESOLUTION|>--- conflicted
+++ resolved
@@ -60,17 +60,10 @@
  */
 public class PlcConnectionAdapter implements AutoCloseable {
 
-<<<<<<< HEAD
-    private final static Logger logger = LoggerFactory.getLogger(PlcConnectionAdapter.class);
+    private static final Logger logger = LoggerFactory.getLogger(PlcConnectionAdapter.class);
 
     private String plcConnectionUrl;
     private PlcConnection plcConnection;
-=======
-  private static final Logger logger = LoggerFactory.getLogger(PlcConnectionAdapter.class);
-  
-  private String plcConnectionUrl;
-  private PlcConnection plcConnection;
->>>>>>> ce7eaee3
   
   /*
    * NOTES:
