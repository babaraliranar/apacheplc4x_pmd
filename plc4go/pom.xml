--- conflicted
+++ resolved
@@ -24,11 +24,7 @@
   <parent>
     <groupId>org.apache.plc4x</groupId>
     <artifactId>plc4x-parent</artifactId>
-<<<<<<< HEAD
-    <version>0.9.0</version>
-=======
     <version>0.10.0</version>
->>>>>>> cac82545
   </parent>
 
   <artifactId>plc4go</artifactId>
@@ -626,11 +622,7 @@
         </executions>
       </plugin>
 
-<<<<<<< HEAD
-      <!-- For this module deploying maven artifacts doesn't make any sense -->
-=======
       <!-- Ensure we don't deploy anything -->
->>>>>>> cac82545
       <plugin>
         <groupId>org.apache.maven.plugins</groupId>
         <artifactId>maven-deploy-plugin</artifactId>
@@ -646,11 +638,7 @@
     <dependency>
       <groupId>org.apache.plc4x</groupId>
       <artifactId>plc4x-code-generation-language-go</artifactId>
-<<<<<<< HEAD
-      <version>0.9.0</version>
-=======
-      <version>0.10.0</version>
->>>>>>> cac82545
+      <version>0.10.0</version>
       <!-- Scope is 'provided' as this way it's not shipped with the driver -->
       <scope>provided</scope>
     </dependency>
@@ -658,31 +646,20 @@
     <dependency>
       <groupId>org.apache.plc4x</groupId>
       <artifactId>plc4x-protocols-ab-eth</artifactId>
-<<<<<<< HEAD
-      <version>0.9.0</version>
-=======
-      <version>0.10.0</version>
->>>>>>> cac82545
+      <version>0.10.0</version>
       <!-- Scope is 'provided' as this way it's not shipped with the driver -->
       <scope>provided</scope>
     </dependency>
     <dependency>
       <groupId>org.apache.plc4x</groupId>
       <artifactId>plc4x-protocols-ads</artifactId>
-<<<<<<< HEAD
-      <version>0.9.0</version>
-=======
-      <version>0.10.0</version>
->>>>>>> cac82545
+      <version>0.10.0</version>
       <!-- Scope is 'provided' as this way it's not shipped with the driver -->
       <scope>provided</scope>
     </dependency>
     <dependency>
       <groupId>org.apache.plc4x</groupId>
       <artifactId>plc4x-protocols-bacnetip</artifactId>
-<<<<<<< HEAD
-      <version>0.9.0</version>
-=======
       <version>0.10.0</version>
       <!-- Scope is 'provided' as this way it's not shipped with the driver -->
       <scope>provided</scope>
@@ -691,84 +668,55 @@
       <groupId>org.apache.plc4x</groupId>
       <artifactId>plc4x-protocols-c-bus</artifactId>
       <version>0.10.0</version>
->>>>>>> cac82545
       <!-- Scope is 'provided' as this way it's not shipped with the driver -->
       <scope>provided</scope>
     </dependency>
     <dependency>
       <groupId>org.apache.plc4x</groupId>
       <artifactId>plc4x-protocols-df1</artifactId>
-<<<<<<< HEAD
-      <version>0.9.0</version>
-=======
-      <version>0.10.0</version>
->>>>>>> cac82545
+      <version>0.10.0</version>
       <!-- Scope is 'provided' as this way it's not shipped with the driver -->
       <scope>provided</scope>
     </dependency>
     <dependency>
       <groupId>org.apache.plc4x</groupId>
       <artifactId>plc4x-protocols-eip</artifactId>
-<<<<<<< HEAD
-      <version>0.9.0</version>
-=======
-      <version>0.10.0</version>
->>>>>>> cac82545
+      <version>0.10.0</version>
       <!-- Scope is 'provided' as this way it's not shipped with the driver -->
       <scope>provided</scope>
     </dependency>
     <dependency>
       <groupId>org.apache.plc4x</groupId>
       <artifactId>plc4x-protocols-firmata</artifactId>
-<<<<<<< HEAD
-      <version>0.9.0</version>
-=======
-      <version>0.10.0</version>
->>>>>>> cac82545
+      <version>0.10.0</version>
       <!-- Scope is 'provided' as this way it's not shipped with the driver -->
       <scope>provided</scope>
     </dependency>
     <dependency>
       <groupId>org.apache.plc4x</groupId>
       <artifactId>plc4x-protocols-knxnetip</artifactId>
-<<<<<<< HEAD
-      <version>0.9.0</version>
-=======
-      <version>0.10.0</version>
->>>>>>> cac82545
+      <version>0.10.0</version>
       <!-- Scope is 'provided' as this way it's not shipped with the driver -->
       <scope>provided</scope>
     </dependency>
     <dependency>
       <groupId>org.apache.plc4x</groupId>
       <artifactId>plc4x-protocols-modbus</artifactId>
-<<<<<<< HEAD
-      <version>0.9.0</version>
-=======
-      <version>0.10.0</version>
->>>>>>> cac82545
+      <version>0.10.0</version>
       <!-- Scope is 'provided' as this way it's not shipped with the driver -->
       <scope>provided</scope>
     </dependency>
     <dependency>
       <groupId>org.apache.plc4x</groupId>
       <artifactId>plc4x-protocols-s7</artifactId>
-<<<<<<< HEAD
-      <version>0.9.0</version>
-=======
-      <version>0.10.0</version>
->>>>>>> cac82545
+      <version>0.10.0</version>
       <!-- Scope is 'provided' as this way it's not shipped with the driver -->
       <scope>provided</scope>
     </dependency>
     <dependency>
       <groupId>org.apache.plc4x</groupId>
       <artifactId>plc4x-protocols-simulated</artifactId>
-<<<<<<< HEAD
-      <version>0.9.0</version>
-=======
-      <version>0.10.0</version>
->>>>>>> cac82545
+      <version>0.10.0</version>
       <!-- Scope is 'provided' as this way it's not shipped with the driver -->
       <scope>provided</scope>
     </dependency>
