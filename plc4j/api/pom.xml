<?xml version="1.0" encoding="UTF-8"?>
<!--
  ~ Licensed to the Apache Software Foundation (ASF) under one
  ~ or more contributor license agreements.  See the NOTICE file
  ~ distributed with this work for additional information
  ~ regarding copyright ownership.  The ASF licenses this file
  ~ to you under the Apache License, Version 2.0 (the
  ~ "License"); you may not use this file except in compliance
  ~ with the License.  You may obtain a copy of the License at
  ~
  ~   http://www.apache.org/licenses/LICENSE-2.0
  ~
  ~ Unless required by applicable law or agreed to in writing,
  ~ software distributed under the License is distributed on an
  ~ "AS IS" BASIS, WITHOUT WARRANTIES OR CONDITIONS OF ANY
  ~ KIND, either express or implied.  See the License for the
  ~ specific language governing permissions and limitations
  ~ under the License.
  -->
<project xmlns="http://maven.apache.org/POM/4.0.0" xmlns:xsi="http://www.w3.org/2001/XMLSchema-instance" xsi:schemaLocation="http://maven.apache.org/POM/4.0.0 http://maven.apache.org/xsd/maven-4.0.0.xsd">

  <modelVersion>4.0.0</modelVersion>

  <parent>
    <groupId>org.apache.plc4x</groupId>
    <artifactId>plc4j</artifactId>
<<<<<<< HEAD
    <version>0.6.0</version>
=======
    <version>0.7.0</version>
>>>>>>> a936a9fe
  </parent>

  <artifactId>plc4j-api</artifactId>
  <name>PLC4J: API</name>
  <description>Central API Module.</description>

  <dependencies>
    <dependency>
<<<<<<< HEAD
      <groupId>org.apache.plc4x</groupId>
      <artifactId>plc4j-utils-test-utils</artifactId>
      <version>0.6.0</version>
      <scope>test</scope>
=======
      <groupId>org.apache.commons</groupId>
      <artifactId>commons-lang3</artifactId>
    </dependency>
    <dependency>
      <groupId>com.fasterxml.jackson.core</groupId>
      <artifactId>jackson-annotations</artifactId>
>>>>>>> a936a9fe
    </dependency>
    <dependency>
      <groupId>nl.jqno.equalsverifier</groupId>
      <artifactId>equalsverifier</artifactId>
      <scope>test</scope>
    </dependency>
  </dependencies>



</project><|MERGE_RESOLUTION|>--- conflicted
+++ resolved
@@ -24,11 +24,7 @@
   <parent>
     <groupId>org.apache.plc4x</groupId>
     <artifactId>plc4j</artifactId>
-<<<<<<< HEAD
-    <version>0.6.0</version>
-=======
     <version>0.7.0</version>
->>>>>>> a936a9fe
   </parent>
 
   <artifactId>plc4j-api</artifactId>
@@ -37,19 +33,12 @@
 
   <dependencies>
     <dependency>
-<<<<<<< HEAD
-      <groupId>org.apache.plc4x</groupId>
-      <artifactId>plc4j-utils-test-utils</artifactId>
-      <version>0.6.0</version>
-      <scope>test</scope>
-=======
       <groupId>org.apache.commons</groupId>
       <artifactId>commons-lang3</artifactId>
     </dependency>
     <dependency>
       <groupId>com.fasterxml.jackson.core</groupId>
       <artifactId>jackson-annotations</artifactId>
->>>>>>> a936a9fe
     </dependency>
     <dependency>
       <groupId>nl.jqno.equalsverifier</groupId>
