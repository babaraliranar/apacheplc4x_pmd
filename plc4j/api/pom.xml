<?xml version="1.0" encoding="UTF-8"?>
<!--
  ~ Licensed to the Apache Software Foundation (ASF) under one
  ~ or more contributor license agreements.  See the NOTICE file
  ~ distributed with this work for additional information
  ~ regarding copyright ownership.  The ASF licenses this file
  ~ to you under the Apache License, Version 2.0 (the
  ~ "License"); you may not use this file except in compliance
  ~ with the License.  You may obtain a copy of the License at
  ~
  ~   http://www.apache.org/licenses/LICENSE-2.0
  ~
  ~ Unless required by applicable law or agreed to in writing,
  ~ software distributed under the License is distributed on an
  ~ "AS IS" BASIS, WITHOUT WARRANTIES OR CONDITIONS OF ANY
  ~ KIND, either express or implied.  See the License for the
  ~ specific language governing permissions and limitations
  ~ under the License.
  -->
<project xmlns="http://maven.apache.org/POM/4.0.0" xmlns:xsi="http://www.w3.org/2001/XMLSchema-instance" xsi:schemaLocation="http://maven.apache.org/POM/4.0.0 http://maven.apache.org/xsd/maven-4.0.0.xsd">

  <modelVersion>4.0.0</modelVersion>

  <parent>
    <groupId>org.apache.plc4x</groupId>
    <artifactId>plc4j</artifactId>
    <version>0.7.0-SNAPSHOT</version>
  </parent>

  <artifactId>plc4j-api</artifactId>
  <name>PLC4J: API</name>
  <description>Central API Module.</description>

  <dependencies>
    <dependency>
      <groupId>org.apache.commons</groupId>
      <artifactId>commons-lang3</artifactId>
    </dependency>
    <dependency>
      <groupId>com.fasterxml.jackson.core</groupId>
      <artifactId>jackson-annotations</artifactId>
    </dependency>
<<<<<<< HEAD
    <dependency>
      <groupId>org.osgi</groupId>
      <artifactId>osgi.core</artifactId>
      <version>6.0.0</version>
      <scope>provided</scope>
    </dependency>
=======
>>>>>>> 04d1e645
    <dependency>
      <groupId>nl.jqno.equalsverifier</groupId>
      <artifactId>equalsverifier</artifactId>
      <scope>test</scope>
    </dependency>
  </dependencies>

<<<<<<< HEAD
  <build>
    <plugins>
      <plugin>
        <groupId>org.apache.felix</groupId>
        <artifactId>maven-bundle-plugin</artifactId>
        <configuration>
          <instructions>
            <Bundle-Activator>org.apache.plc4x.java.osgi.ApiActivator</Bundle-Activator>
          </instructions>
        </configuration>
      </plugin>
    </plugins>
  </build>
=======

>>>>>>> 04d1e645

</project><|MERGE_RESOLUTION|>--- conflicted
+++ resolved
@@ -40,15 +40,6 @@
       <groupId>com.fasterxml.jackson.core</groupId>
       <artifactId>jackson-annotations</artifactId>
     </dependency>
-<<<<<<< HEAD
-    <dependency>
-      <groupId>org.osgi</groupId>
-      <artifactId>osgi.core</artifactId>
-      <version>6.0.0</version>
-      <scope>provided</scope>
-    </dependency>
-=======
->>>>>>> 04d1e645
     <dependency>
       <groupId>nl.jqno.equalsverifier</groupId>
       <artifactId>equalsverifier</artifactId>
@@ -56,22 +47,6 @@
     </dependency>
   </dependencies>
 
-<<<<<<< HEAD
-  <build>
-    <plugins>
-      <plugin>
-        <groupId>org.apache.felix</groupId>
-        <artifactId>maven-bundle-plugin</artifactId>
-        <configuration>
-          <instructions>
-            <Bundle-Activator>org.apache.plc4x.java.osgi.ApiActivator</Bundle-Activator>
-          </instructions>
-        </configuration>
-      </plugin>
-    </plugins>
-  </build>
-=======
 
->>>>>>> 04d1e645
 
 </project>