--- conflicted
+++ resolved
@@ -23,11 +23,7 @@
   <parent>
     <groupId>org.apache.plc4x</groupId>
     <artifactId>plc4j-drivers</artifactId>
-<<<<<<< HEAD
-    <version>0.9.0</version>
-=======
     <version>0.10.0</version>
->>>>>>> cac82545
   </parent>
 
   <artifactId>plc4j-driver-ads</artifactId>
@@ -130,39 +126,23 @@
     <dependency>
       <groupId>org.apache.plc4x</groupId>
       <artifactId>plc4j-api</artifactId>
-<<<<<<< HEAD
-      <version>0.9.0</version>
-=======
-      <version>0.10.0</version>
->>>>>>> cac82545
+      <version>0.10.0</version>
     </dependency>
     <dependency>
       <groupId>org.apache.plc4x</groupId>
       <artifactId>plc4j-spi</artifactId>
-<<<<<<< HEAD
-      <version>0.9.0</version>
-=======
-      <version>0.10.0</version>
->>>>>>> cac82545
+      <version>0.10.0</version>
     </dependency>
 
     <dependency>
       <groupId>org.apache.plc4x</groupId>
       <artifactId>plc4j-transport-tcp</artifactId>
-<<<<<<< HEAD
-      <version>0.9.0</version>
-=======
-      <version>0.10.0</version>
->>>>>>> cac82545
+      <version>0.10.0</version>
     </dependency>
     <dependency>
       <groupId>org.apache.plc4x</groupId>
       <artifactId>plc4j-transport-serial</artifactId>
-<<<<<<< HEAD
-      <version>0.9.0</version>
-=======
-      <version>0.10.0</version>
->>>>>>> cac82545
+      <version>0.10.0</version>
     </dependency>
 
     <dependency>
@@ -191,11 +171,7 @@
     <dependency>
       <groupId>org.apache.plc4x</groupId>
       <artifactId>plc4j-utils-test-utils</artifactId>
-<<<<<<< HEAD
-      <version>0.9.0</version>
-=======
-      <version>0.10.0</version>
->>>>>>> cac82545
+      <version>0.10.0</version>
       <scope>test</scope>
     </dependency>
     <dependency>
@@ -207,33 +183,21 @@
     <dependency>
       <groupId>org.apache.plc4x</groupId>
       <artifactId>plc4x-protocols-ads</artifactId>
-<<<<<<< HEAD
-      <version>0.9.0</version>
-=======
-      <version>0.10.0</version>
->>>>>>> cac82545
+      <version>0.10.0</version>
       <!-- Scope is 'provided' as this way it's not shipped with the driver -->
       <scope>provided</scope>
     </dependency>
     <dependency>
       <groupId>org.apache.plc4x</groupId>
       <artifactId>plc4x-code-generation-language-java</artifactId>
-<<<<<<< HEAD
-      <version>0.9.0</version>
-=======
-      <version>0.10.0</version>
->>>>>>> cac82545
+      <version>0.10.0</version>
       <!-- Scope is 'provided' as this way it's not shipped with the driver -->
       <scope>provided</scope>
     </dependency>
     <dependency>
       <groupId>org.apache.plc4x</groupId>
       <artifactId>plc4x-protocols-ads</artifactId>
-<<<<<<< HEAD
-      <version>0.9.0</version>
-=======
-      <version>0.10.0</version>
->>>>>>> cac82545
+      <version>0.10.0</version>
       <classifier>tests</classifier>
       <type>test-jar</type>
       <scope>test</scope>
