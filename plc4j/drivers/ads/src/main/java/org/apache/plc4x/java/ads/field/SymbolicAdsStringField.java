/*
 Licensed to the Apache Software Foundation (ASF) under one
 or more contributor license agreements.  See the NOTICE file
 distributed with this work for additional information
 regarding copyright ownership.  The ASF licenses this file
 to you under the Apache License, Version 2.0 (the
 "License"); you may not use this file except in compliance
 with the License.  You may obtain a copy of the License at

   http://www.apache.org/licenses/LICENSE-2.0

 Unless required by applicable law or agreed to in writing,
 software distributed under the License is distributed on an
 "AS IS" BASIS, WITHOUT WARRANTIES OR CONDITIONS OF ANY
 KIND, either express or implied.  See the License for the
 specific language governing permissions and limitations
 under the License.
 */
package org.apache.plc4x.java.ads.field;

import org.apache.plc4x.java.ads.readwrite.types.AdsDataType;
import org.apache.plc4x.java.api.exceptions.PlcInvalidFieldException;
import org.apache.plc4x.java.spi.generation.ParseException;
import org.apache.plc4x.java.spi.generation.WriteBuffer;
import org.w3c.dom.Document;
import org.w3c.dom.Element;

import java.nio.charset.StandardCharsets;
import java.util.Objects;
import java.util.regex.Matcher;
import java.util.regex.Pattern;

/**
 * ADS address witch is defined by symbolic name (e.g. {@code Main.items[0]}).
 */
public class SymbolicAdsStringField extends SymbolicAdsField implements AdsStringField {

    private static final Pattern SYMBOLIC_ADDRESS_STRING_PATTERN = Pattern.compile("^(?<symbolicAddress>.+):(?<adsDataType>'STRING'|'WSTRING')\\((?<stringLength>\\d{1,3})\\)(\\[(?<numberOfElements>\\d+)])?");

    private final int stringLength;

    private SymbolicAdsStringField(String symbolicAddress, AdsDataType adsDataType, int stringLength, Integer numberOfElements) {
        super(symbolicAddress, adsDataType, numberOfElements);
        this.stringLength = stringLength;
    }

    public static SymbolicAdsStringField of(String address) {
        Matcher matcher = SYMBOLIC_ADDRESS_STRING_PATTERN.matcher(address);
        if (!matcher.matches()) {
            throw new PlcInvalidFieldException(address, SYMBOLIC_ADDRESS_STRING_PATTERN, "{address}");
        }
        String symbolicAddress = matcher.group("symbolicAddress");

        String adsDataTypeString = matcher.group("adsDataType");
        AdsDataType adsDataType = AdsDataType.valueOf(adsDataTypeString);

        String stringLengthString = matcher.group("stringLength");
        Integer stringLength = stringLengthString != null ? Integer.valueOf(stringLengthString) : null;

        String numberOfElementsString = matcher.group("numberOfElements");
        Integer numberOfElements = numberOfElementsString != null ? Integer.valueOf(numberOfElementsString) : null;

        return new SymbolicAdsStringField(symbolicAddress, adsDataType, stringLength, numberOfElements);
    }

    public static boolean matches(String address) {
        return SYMBOLIC_ADDRESS_STRING_PATTERN.matcher(address).matches();
    }

    @Override
    public int getStringLength() {
        return stringLength;
    }

    @Override
    public String toString() {
        return "SymbolicAdsStringField{" +
            "symbolicAddress='" + getSymbolicAddress() + '\'' +
            ", stringLength=" + stringLength +
            '}';
    }

    @Override
    public void serialize(WriteBuffer writeBuffer) throws ParseException {
        writeBuffer.pushContext(getClass().getSimpleName());

        String symbolicAddress = getSymbolicAddress();
        writeBuffer.writeString("symbolicAddress", symbolicAddress.getBytes(StandardCharsets.UTF_8).length * 8, StandardCharsets.UTF_8.name(), symbolicAddress);

<<<<<<< HEAD
        // TODO: fix types to uint32
        writeBuffer.writeInt("numberOfElements", 64, getNumberOfElements());
=======
        writeBuffer.writeUnsignedLong("numberOfElements", 32, getNumberOfElements());
>>>>>>> 35ff4b5b

        String dataType = getPlcDataType();
        writeBuffer.writeString("dataType", dataType.getBytes(StandardCharsets.UTF_8).length * 8, StandardCharsets.UTF_8.name(), dataType);

<<<<<<< HEAD
        // TODO: fix types to int32
        writeBuffer.writeInt("stringLength", 64, getStringLength());
=======
        writeBuffer.writeInt("stringLength", 32, getStringLength());
>>>>>>> 35ff4b5b
        writeBuffer.popContext(getClass().getSimpleName());
    }
}<|MERGE_RESOLUTION|>--- conflicted
+++ resolved
@@ -87,22 +87,12 @@
         String symbolicAddress = getSymbolicAddress();
         writeBuffer.writeString("symbolicAddress", symbolicAddress.getBytes(StandardCharsets.UTF_8).length * 8, StandardCharsets.UTF_8.name(), symbolicAddress);
 
-<<<<<<< HEAD
-        // TODO: fix types to uint32
-        writeBuffer.writeInt("numberOfElements", 64, getNumberOfElements());
-=======
         writeBuffer.writeUnsignedLong("numberOfElements", 32, getNumberOfElements());
->>>>>>> 35ff4b5b
 
         String dataType = getPlcDataType();
         writeBuffer.writeString("dataType", dataType.getBytes(StandardCharsets.UTF_8).length * 8, StandardCharsets.UTF_8.name(), dataType);
 
-<<<<<<< HEAD
-        // TODO: fix types to int32
-        writeBuffer.writeInt("stringLength", 64, getStringLength());
-=======
         writeBuffer.writeInt("stringLength", 32, getStringLength());
->>>>>>> 35ff4b5b
         writeBuffer.popContext(getClass().getSimpleName());
     }
 }