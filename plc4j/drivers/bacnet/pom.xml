--- conflicted
+++ resolved
@@ -23,11 +23,7 @@
   <parent>
     <groupId>org.apache.plc4x</groupId>
     <artifactId>plc4j-drivers</artifactId>
-<<<<<<< HEAD
-    <version>0.10.0</version>
-=======
     <version>0.11.0</version>
->>>>>>> d22042ef
   </parent>
 
   <artifactId>plc4j-driver-bacnet</artifactId>
@@ -67,59 +63,35 @@
     <dependency>
       <groupId>org.apache.plc4x</groupId>
       <artifactId>plc4j-api</artifactId>
-<<<<<<< HEAD
-      <version>0.10.0</version>
-=======
       <version>0.11.0</version>
->>>>>>> d22042ef
     </dependency>
     <dependency>
       <groupId>org.apache.plc4x</groupId>
       <artifactId>plc4j-spi</artifactId>
-<<<<<<< HEAD
-      <version>0.10.0</version>
-=======
       <version>0.11.0</version>
->>>>>>> d22042ef
     </dependency>
 
     <dependency>
       <groupId>org.apache.plc4x</groupId>
       <artifactId>plc4j-transport-udp</artifactId>
-<<<<<<< HEAD
-      <version>0.10.0</version>
-=======
       <version>0.11.0</version>
->>>>>>> d22042ef
     </dependency>
     <dependency>
       <groupId>org.apache.plc4x</groupId>
       <artifactId>plc4j-transport-raw-socket</artifactId>
-<<<<<<< HEAD
-      <version>0.10.0</version>
-=======
       <version>0.11.0</version>
->>>>>>> d22042ef
       <optional>true</optional>
     </dependency>
     <dependency>
       <groupId>org.apache.plc4x</groupId>
       <artifactId>plc4j-utils-pcap-shared</artifactId>
-<<<<<<< HEAD
-      <version>0.10.0</version>
-=======
       <version>0.11.0</version>
->>>>>>> d22042ef
       <optional>true</optional>
     </dependency>
     <dependency>
       <groupId>org.apache.plc4x</groupId>
       <artifactId>plc4j-transport-pcap-replay</artifactId>
-<<<<<<< HEAD
-      <version>0.10.0</version>
-=======
       <version>0.11.0</version>
->>>>>>> d22042ef
       <optional>true</optional>
     </dependency>
 
@@ -154,21 +126,13 @@
     <dependency>
       <groupId>org.apache.plc4x</groupId>
       <artifactId>plc4j-utils-test-utils</artifactId>
-<<<<<<< HEAD
-      <version>0.10.0</version>
-=======
       <version>0.11.0</version>
->>>>>>> d22042ef
       <scope>test</scope>
     </dependency>
     <dependency>
       <groupId>org.apache.plc4x</groupId>
       <artifactId>plc4j-utils-test-generator</artifactId>
-<<<<<<< HEAD
-      <version>0.10.0</version>
-=======
       <version>0.11.0</version>
->>>>>>> d22042ef
       <scope>test</scope>
     </dependency>
 
@@ -187,11 +151,7 @@
     <dependency>
       <groupId>org.apache.plc4x</groupId>
       <artifactId>plc4x-code-generation-language-java</artifactId>
-<<<<<<< HEAD
-      <version>0.10.0</version>
-=======
       <version>0.11.0</version>
->>>>>>> d22042ef
       <!-- Scope is 'provided' as this way it's not shipped with the driver -->
       <scope>provided</scope>
     </dependency>
@@ -199,22 +159,14 @@
     <dependency>
       <groupId>org.apache.plc4x</groupId>
       <artifactId>plc4x-protocols-bacnetip</artifactId>
-<<<<<<< HEAD
-      <version>0.10.0</version>
-=======
       <version>0.11.0</version>
->>>>>>> d22042ef
       <!-- Scope is 'provided' as this way it's not shipped with the driver -->
       <scope>provided</scope>
     </dependency>
     <dependency>
       <groupId>org.apache.plc4x</groupId>
       <artifactId>plc4x-protocols-bacnetip</artifactId>
-<<<<<<< HEAD
-      <version>0.10.0</version>
-=======
       <version>0.11.0</version>
->>>>>>> d22042ef
       <classifier>tests</classifier>
       <type>test-jar</type>
       <scope>test</scope>
