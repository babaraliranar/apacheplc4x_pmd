--- conflicted
+++ resolved
@@ -23,11 +23,7 @@
   <parent>
     <groupId>org.apache.plc4x</groupId>
     <artifactId>plc4j-drivers</artifactId>
-<<<<<<< HEAD
-    <version>0.10.0</version>
-=======
     <version>0.11.0</version>
->>>>>>> d22042ef
   </parent>
 
   <artifactId>plc4j-driver-canopen</artifactId>
@@ -40,40 +36,24 @@
     <dependency>
       <groupId>org.apache.plc4x</groupId>
       <artifactId>plc4j-api</artifactId>
-<<<<<<< HEAD
-      <version>0.10.0</version>
-=======
-      <version>0.11.0</version>
->>>>>>> d22042ef
+      <version>0.11.0</version>
     </dependency>
 
     <dependency>
       <groupId>org.apache.plc4x</groupId>
       <artifactId>plc4j-spi</artifactId>
-<<<<<<< HEAD
-      <version>0.10.0</version>
-=======
-      <version>0.11.0</version>
->>>>>>> d22042ef
+      <version>0.11.0</version>
     </dependency>
 
     <dependency>
       <groupId>org.apache.plc4x</groupId>
       <artifactId>plc4j-driver-can</artifactId>
-<<<<<<< HEAD
-      <version>0.10.0</version>
-=======
-      <version>0.11.0</version>
->>>>>>> d22042ef
+      <version>0.11.0</version>
     </dependency>
     <dependency>
       <groupId>org.apache.plc4x</groupId>
       <artifactId>plc4j-transport-can</artifactId>
-<<<<<<< HEAD
-      <version>0.10.0</version>
-=======
-      <version>0.11.0</version>
->>>>>>> d22042ef
+      <version>0.11.0</version>
     </dependency>
 
     <dependency>
@@ -98,21 +78,13 @@
     <dependency>
       <groupId>org.apache.plc4x</groupId>
       <artifactId>plc4j-transport-test</artifactId>
-<<<<<<< HEAD
-      <version>0.10.0</version>
-=======
-      <version>0.11.0</version>
->>>>>>> d22042ef
+      <version>0.11.0</version>
       <scope>test</scope>
     </dependency>
     <dependency>
       <groupId>org.apache.plc4x</groupId>
       <artifactId>plc4j-utils-test-utils</artifactId>
-<<<<<<< HEAD
-      <version>0.10.0</version>
-=======
-      <version>0.11.0</version>
->>>>>>> d22042ef
+      <version>0.11.0</version>
       <scope>test</scope>
     </dependency>
     <dependency>
@@ -124,33 +96,21 @@
     <dependency>
       <groupId>org.apache.plc4x</groupId>
       <artifactId>plc4x-protocols-canopen</artifactId>
-<<<<<<< HEAD
-      <version>0.10.0</version>
-=======
-      <version>0.11.0</version>
->>>>>>> d22042ef
+      <version>0.11.0</version>
       <!-- Scope is 'provided' as this way it's not shipped with the driver -->
       <scope>provided</scope>
     </dependency>
     <dependency>
       <groupId>org.apache.plc4x</groupId>
       <artifactId>plc4x-code-generation-language-java</artifactId>
-<<<<<<< HEAD
-      <version>0.10.0</version>
-=======
-      <version>0.11.0</version>
->>>>>>> d22042ef
+      <version>0.11.0</version>
       <!-- Scope is 'provided' as this way it's not shipped with the driver -->
       <scope>provided</scope>
     </dependency>
     <dependency>
       <groupId>org.apache.plc4x</groupId>
       <artifactId>plc4x-protocols-canopen</artifactId>
-<<<<<<< HEAD
-      <version>0.10.0</version>
-=======
-      <version>0.11.0</version>
->>>>>>> d22042ef
+      <version>0.11.0</version>
       <classifier>tests</classifier>
       <type>test-jar</type>
       <scope>test</scope>
