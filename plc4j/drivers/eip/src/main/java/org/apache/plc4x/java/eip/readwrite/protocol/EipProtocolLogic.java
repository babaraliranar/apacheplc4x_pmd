/*
 * Licensed to the Apache Software Foundation (ASF) under one
 * or more contributor license agreements.  See the NOTICE file
 * distributed with this work for additional information
 * regarding copyright ownership.  The ASF licenses this file
 * to you under the Apache License, Version 2.0 (the
 * "License"); you may not use this file except in compliance
 * with the License.  You may obtain a copy of the License at
 *
 *   http://www.apache.org/licenses/LICENSE-2.0
 *
 * Unless required by applicable law or agreed to in writing,
 * software distributed under the License is distributed on an
 * "AS IS" BASIS, WITHOUT WARRANTIES OR CONDITIONS OF ANY
 * KIND, either express or implied.  See the License for the
 * specific language governing permissions and limitations
 * under the License.
 */
package org.apache.plc4x.java.eip.readwrite.protocol;

import io.netty.buffer.ByteBuf;
import io.netty.buffer.Unpooled;
import org.apache.plc4x.java.api.messages.*;
import org.apache.plc4x.java.api.model.PlcField;
import org.apache.plc4x.java.api.types.PlcResponseCode;
import org.apache.plc4x.java.api.value.*;
import org.apache.plc4x.java.eip.readwrite.*;
import org.apache.plc4x.java.eip.readwrite.configuration.EIPConfiguration;
import org.apache.plc4x.java.eip.readwrite.field.EipField;
import org.apache.plc4x.java.eip.readwrite.io.CipServiceIO;
import org.apache.plc4x.java.eip.readwrite.types.CIPDataTypeCode;
import org.apache.plc4x.java.spi.ConversationContext;
import org.apache.plc4x.java.spi.Plc4xProtocolBase;
import org.apache.plc4x.java.spi.configuration.HasConfiguration;
import org.apache.plc4x.java.spi.generation.ParseException;
import org.apache.plc4x.java.spi.generation.ReadBuffer;
import org.apache.plc4x.java.spi.messages.*;
import org.apache.plc4x.java.spi.messages.utils.ResponseItem;
import org.apache.plc4x.java.spi.transaction.RequestTransactionManager;
import org.apache.plc4x.java.spi.values.*;
import org.slf4j.Logger;
import org.slf4j.LoggerFactory;

import java.nio.ByteBuffer;
import java.nio.ByteOrder;
import java.nio.charset.StandardCharsets;
import java.time.Duration;
import java.util.*;
import java.util.concurrent.CompletableFuture;
import java.util.concurrent.atomic.AtomicInteger;

public class EipProtocolLogic extends Plc4xProtocolBase<EipPacket> implements HasConfiguration<EIPConfiguration> {

    private static final Logger logger = LoggerFactory.getLogger(EipProtocolLogic.class);
    public static final Duration REQUEST_TIMEOUT = Duration.ofMillis(10000);

    private static final short[] emptySenderContext = new short[]{(short) 0x00, (short) 0x00, (short) 0x00,
        (short) 0x00, (short) 0x00, (short) 0x00, (short) 0x00, (short) 0x00};
    private short[] senderContext;
    private EIPConfiguration configuration;

    private final AtomicInteger transactionCounterGenerator = new AtomicInteger(10);
    private RequestTransactionManager tm;
    private long sessionHandle;

    @Override
    public void setConfiguration(EIPConfiguration configuration) {
        this.configuration = configuration;
        // Set the transaction manager to allow only one message at a time.
        this.tm = new RequestTransactionManager(1);
    }

    @Override
    public void onConnect(ConversationContext<EipPacket> context) {
        logger.debug("Sending RegisterSession EIP Package");
        EipConnectionRequest connectionRequest =
            new EipConnectionRequest(0L, 0L, emptySenderContext, 0L);
        context.sendRequest(connectionRequest)
            .expectResponse(EipPacket.class, REQUEST_TIMEOUT).unwrap(p -> p)
            .check(p -> p instanceof EipConnectionRequest)
            .handle(p -> {
                if (p.getStatus() == 0L) {
                    sessionHandle = p.getSessionHandle();
                    senderContext = p.getSenderContext();
                    logger.debug("Got assigned with Session {}", sessionHandle);
                    // Send an event that connection setup is complete.
                    context.fireConnected();
                } else {
                    logger.warn("Got status code [{}]", p.getStatus());
                }

            });
    }

    @Override
    public CompletableFuture<PlcReadResponse> read(PlcReadRequest readRequest) {
        DefaultPlcReadRequest request = (DefaultPlcReadRequest) readRequest;
        List<CipReadRequest> requests = new ArrayList<>(request.getNumberOfFields());
        for (PlcField field : request.getFields()) {
            EipField plcField = (EipField) field;
            String tag = plcField.getTag();
            int elements = 1;
            if (plcField.getElementNb() > 1) {
                elements = plcField.getElementNb();
            }
            CipReadRequest req = new CipReadRequest(getRequestSize(tag), toAnsi(tag), elements);
            requests.add(req);
        }
        return toPlcReadResponse(readRequest, readInternal(requests));
    }

    private byte getRequestSize(String tag) {
        //We need the size of the request in words (0x91, tagLength, ... tag + possible pad)
        // Taking half to get word size
        boolean isArray = false;
        boolean isStruct = false;
        String tagIsolated = tag;
        if (tag.contains("[")) {
            isArray = true;
            tagIsolated = tag.substring(0, tag.indexOf("["));
        }

        if (tag.contains(".")) {
            isStruct = true;
            tagIsolated = tagIsolated.replace(".", "");
        }
        int dataLength = (tagIsolated.length() + 2)
            + (tagIsolated.length() % 2)
            + (isArray ? 2 : 0)
            + (isStruct ? 2 : 0);
        byte requestPathSize = (byte) (dataLength / 2);
        return requestPathSize;
    }

    private byte[] toAnsi(String tag) {
        int arrayIndex = 0;
        boolean isArray = false;
        boolean isStruct = false;
        String tagFinal = tag;
        if (tag.contains("[")) {
            isArray = true;
            String index = tag.substring(tag.indexOf("[") + 1, tag.indexOf("]"));
            arrayIndex = Integer.parseInt(index);
            tagFinal = tag.substring(0, tag.indexOf("["));
        }
        if (tag.contains(".")) {
            tagFinal = tag.substring(0, tag.indexOf("."));
            isStruct = true;
        }
        boolean isPadded = tagFinal.length() % 2 != 0;
        int dataSegLength = 2 + tagFinal.length()
            + (isPadded ? 1 : 0)
<<<<<<< HEAD
            + (isArray ? 2 : 0 );
            
        if(isStruct){
            for (var subStr: tag.substring(tag.indexOf(".")+1,tag.length()).split("\\.", -1) ) {
                dataSegLength+= 2 + subStr.length() + subStr.length()%2;
            }
        }
=======
            + (isArray ? 2 : 0)
            + (isStruct ? tag.substring(tag.indexOf('.') + 1).length() + 2 + tag.substring(tag.indexOf('.') + 1).length() % 2 : 0);
>>>>>>> 3cadde70

        ByteBuffer buffer = ByteBuffer.allocate(dataSegLength).order(ByteOrder.LITTLE_ENDIAN);

        buffer.put((byte) 0x91);
        buffer.put((byte) tagFinal.length());
        byte[] tagBytes = null;
        tagBytes = tagFinal.getBytes(StandardCharsets.US_ASCII);

        buffer.put(tagBytes);
        buffer.position(2 + tagBytes.length);


        if (isPadded) {
            buffer.put((byte) 0x00);
        }

        if (isArray) {
            buffer.put((byte) 0x28);
            buffer.put((byte) arrayIndex);
        }
        if (isStruct) {
            buffer.put(toAnsi(tag.substring(tag.indexOf(".") + 1, tag.length())));
        }
        return buffer.array();
    }

    private CompletableFuture<PlcReadResponse> toPlcReadResponse(PlcReadRequest readRequest, CompletableFuture<CipService> response) {
        return response
            .thenApply(p -> {
                return ((PlcReadResponse) decodeReadResponse(p, readRequest));
            });
    }

    private CompletableFuture<CipService> readInternal(List<CipReadRequest> request) {
        CompletableFuture<CipService> future = new CompletableFuture<>();
        RequestTransactionManager.RequestTransaction transaction = tm.startRequest();
        if (request.size() > 1) {

            short nb = (short) request.size();
            int[] offsets = new int[nb];
            int offset = 2 + nb * 2;
            for (int i = 0; i < nb; i++) {
                offsets[i] = offset;
                offset += request.get(i).getLengthInBytes();
            }

            CipService[] serviceArr = new CipService[nb];
            for (int i = 0; i < nb; i++) {
                serviceArr[i] = request.get(i);
            }
            Services data = new Services(nb, offsets, serviceArr);
            //Encapsulate the data

            CipRRData pkt = new CipRRData(sessionHandle, 0L, emptySenderContext, 0L,
                new CipExchange(
                    new CipUnconnectedRequest(
                        new MultipleServiceRequest(data),
                        (byte) configuration.getBackplane(),
                        (byte) configuration.getSlot())));


            transaction.submit(() -> context.sendRequest(pkt)
                .expectResponse(EipPacket.class, REQUEST_TIMEOUT)
                .onTimeout(future::completeExceptionally)
                .onError((p, e) -> future.completeExceptionally(e))
                .check(p -> p instanceof CipRRData)
                .check(p -> p.getSessionHandle() == sessionHandle)
                //.check(p -> p.getSenderContext() == senderContext)
                .unwrap(p -> (CipRRData) p)
                .unwrap(p -> p.getExchange().getService()).check(p -> p instanceof MultipleServiceResponse)
                .unwrap(p -> (MultipleServiceResponse) p)
                .check(p -> p.getServiceNb() == nb)
                .handle(p -> {
                    future.complete(p);
                    // Finish the request-transaction.
                    transaction.endRequest();
                }));
        } else if (request.size() == 1) {
            CipExchange exchange = new CipExchange(new CipUnconnectedRequest(request.get(0), (byte) configuration.getBackplane(), (byte) configuration.getSlot()));
            CipRRData pkt = new CipRRData(sessionHandle, 0L, emptySenderContext, 0L, exchange);
            transaction.submit(() -> context.sendRequest(pkt)
                .expectResponse(EipPacket.class, REQUEST_TIMEOUT)
                .onTimeout(future::completeExceptionally)
                .onError((p, e) -> future.completeExceptionally(e))
                .check(p -> p instanceof CipRRData)
                .check(p -> p.getSessionHandle() == sessionHandle)
                //.check(p -> p.getSenderContext() == senderContext)
                .unwrap(p -> (CipRRData) p)
                .unwrap(p -> p.getExchange().getService()).check(p -> p instanceof CipReadResponse)
                .unwrap(p -> (CipReadResponse) p)
                .handle(p -> {
                    future.complete(p);
                    // Finish the request-transaction.
                    transaction.endRequest();
                }));
        }
        return future;
    }

    private PlcResponse decodeReadResponse(CipService p, PlcReadRequest readRequest) {
        Map<String, ResponseItem<PlcValue>> values = new HashMap<>();
        // only 1 field
        if (p instanceof CipReadResponse) {
            CipReadResponse resp = (CipReadResponse) p;
            String fieldName = readRequest.getFieldNames().iterator().next();
            EipField field = (EipField) readRequest.getField(fieldName);
            PlcResponseCode code = decodeResponseCode(resp.getStatus());
            PlcValue plcValue = null;
            CIPDataTypeCode type = resp.getDataType();
            ByteBuf data = Unpooled.wrappedBuffer(resp.getData());
            if (code == PlcResponseCode.OK) {
                plcValue = parsePlcValue(field, data, type);
            }
            ResponseItem<PlcValue> result = new ResponseItem<>(code, plcValue);
            values.put(fieldName, result);
        }
        //Multiple response
        else if (p instanceof MultipleServiceResponse) {
            MultipleServiceResponse responses = (MultipleServiceResponse) p;
            int nb = responses.getServiceNb();
            CipService[] arr = new CipService[nb];
            ReadBuffer read = new ReadBuffer(responses.getServicesData(), true);
            int total = (int) read.getTotalBytes();
            for (int i = 0; i < nb; i++) {
                int length = 0;
                int offset = responses.getOffsets()[i] - responses.getOffsets()[0]; //Substract first offset as we only have the service in the buffer (not servicesNb and offsets)
                if (i == nb - 1) {
                    length = total - offset; //Get the rest if last
                } else {
                    length = responses.getOffsets()[i + 1] - offset - responses.getOffsets()[0]; //Calculate length with offsets (substracting first offset)
                }
                ReadBuffer serviceBuf = new ReadBuffer(read.getBytes(offset, offset + length), true);
                CipService service = null;
                try {
                    service = CipServiceIO.staticParse(read, length);
                    arr[i] = service;
                } catch (ParseException e) {
                    e.printStackTrace();
                }
            }
            Services services = new Services(nb, responses.getOffsets(), arr);
            Iterator<String> it = readRequest.getFieldNames().iterator();
            for (int i = 0; i < nb && it.hasNext(); i++) {
                String fieldName = it.next();
                EipField field = (EipField) readRequest.getField(fieldName);
                PlcValue plcValue = null;
                if (services.getServices()[i] instanceof CipReadResponse) {
                    CipReadResponse readResponse = (CipReadResponse) services.getServices()[i];
                    PlcResponseCode code;
                    if (readResponse.getStatus() == 0) {
                        code = PlcResponseCode.OK;
                    } else {
                        code = PlcResponseCode.INTERNAL_ERROR;
                    }
                    CIPDataTypeCode type = readResponse.getDataType();
                    ByteBuf data = Unpooled.wrappedBuffer(readResponse.getData());
                    if (code == PlcResponseCode.OK) {
                        plcValue = parsePlcValue(field, data, type);
                    }
                    ResponseItem<PlcValue> result = new ResponseItem<>(code, plcValue);
                    values.put(fieldName, result);
                }
            }
        }
        return new DefaultPlcReadResponse(readRequest, values);
    }

    private PlcValue parsePlcValue(EipField field, ByteBuf data, CIPDataTypeCode type) {
        int nb = field.getElementNb();
        if (nb > 1) {
            int index = 0;
            List<PlcValue> list = new ArrayList<>();
            for (int i = 0; i < nb; i++) {
                switch (type) {
                    case DINT:
                        list.add(new PlcDINT(Integer.reverseBytes(data.getInt(index))));
                        index += type.getSize();
                        break;
                    case INT:
                        list.add(new PlcINT(Integer.reverseBytes(data.getInt(index))));
                        index += type.getSize();
                        break;
                    case SINT:
                        list.add(new PlcSINT(Integer.reverseBytes(data.getInt(index))));
                        index += type.getSize();
                        break;
                    case REAL:
                        list.add(new PlcLREAL(swap(data.getFloat(index))));
                        index += type.getSize();
                        break;
                    case BOOL:
                        list.add(new PlcBOOL(data.getBoolean(index)));
                        index += type.getSize();
                    default:
                        return null;
                }
            }
            return new PlcList(list);
        } else {
            switch (type) {
                case SINT:
                    return new PlcSINT(data.getByte(0));
                case INT:
                    return new PlcINT(Short.reverseBytes(data.getShort(0)));
                case DINT:
                    return new PlcDINT(Integer.reverseBytes(data.getInt(0)));
                case REAL:
                    return new PlcREAL(swap(data.getFloat(0)));
                case BOOL:
                    return new PlcBOOL(data.getBoolean(0));
                default:
                    return null;
            }
        }
    }

    public float swap(float value) {
        int bytes = Float.floatToIntBits(value);
        int b1 = (bytes >> 0) & 0xff;
        int b2 = (bytes >> 8) & 0xff;
        int b3 = (bytes >> 16) & 0xff;
        int b4 = (bytes >> 24) & 0xff;
        return Float.intBitsToFloat(b1 << 24 | b2 << 16 | b3 << 8 | b4 << 0);
    }

    @Override
    public CompletableFuture<PlcWriteResponse> write(PlcWriteRequest writeRequest) {
        CompletableFuture<PlcWriteResponse> future = new CompletableFuture<>();
        DefaultPlcWriteRequest request = (DefaultPlcWriteRequest) writeRequest;
        List<CipWriteRequest> items = new ArrayList<>(writeRequest.getNumberOfFields());
        for (String fieldName : request.getFieldNames()) {
            final EipField field = (EipField) request.getField(fieldName);
            final PlcValue value = request.getPlcValue(fieldName);
            String tag = field.getTag();
            int elements = 1;
            if (field.getElementNb() > 1) {
                elements = field.getElementNb();
            }

            //We need the size of the request in words (0x91, tagLength, ... tag + possible pad)
            // Taking half to get word size
            boolean isArray = false;
            String tagIsolated = tag;
            if (tag.contains("[")) {
                isArray = true;
                tagIsolated = tag.substring(0, tag.indexOf("["));
            }
            int dataLength = (tagIsolated.length() + 2 + (tagIsolated.length() % 2) + (isArray ? 2 : 0));
            byte requestPathSize = (byte) (dataLength / 2);
            byte[] data = encodeValue(value, field.getType(), (short) elements);
            CipWriteRequest writeReq = new CipWriteRequest(requestPathSize, toAnsi(tag), field.getType(), elements, data);
            items.add(writeReq);
        }

        RequestTransactionManager.RequestTransaction transaction = tm.startRequest();
        if (items.size() == 1) {
            tm.startRequest();
            CipRRData rrdata = new CipRRData(sessionHandle, 0L, senderContext, 0L,
                new CipExchange(
                    new CipUnconnectedRequest(items.get(0), (byte) configuration.getBackplane(), (byte) configuration.getSlot())));
            transaction.submit(() -> context.sendRequest(rrdata)
                .expectResponse(EipPacket.class, REQUEST_TIMEOUT)
                .onTimeout(future::completeExceptionally)
                .onError((p, e) -> future.completeExceptionally(e))
                .check(p -> p instanceof CipRRData).unwrap(p -> (CipRRData) p)
                .check(p -> p.getSessionHandle() == sessionHandle)
                //.check(p -> p.getSenderContext() == senderContext)
                .check(p -> p.getExchange().getService() instanceof CipWriteResponse)
                .unwrap(p -> (CipWriteResponse) p.getExchange().getService())
                .handle(p -> {
                    future.complete((PlcWriteResponse) decodeWriteResponse(p, writeRequest));
                    transaction.endRequest();
                })
            );
        } else {
            tm.startRequest();
            short nb = (short) items.size();
            int[] offsets = new int[nb];
            int offset = 2 + nb * 2;
            for (int i = 0; i < nb; i++) {
                offsets[i] = offset;
                offset += items.get(i).getLengthInBytes();
            }

            CipService[] serviceArr = new CipService[nb];
            for (int i = 0; i < nb; i++) {
                serviceArr[i] = items.get(i);
            }
            Services data = new Services(nb, offsets, serviceArr);
            //Encapsulate the data

            CipRRData pkt = new CipRRData(sessionHandle, 0L, emptySenderContext, 0L,
                new CipExchange(
                    new CipUnconnectedRequest(
                        new MultipleServiceRequest(data),
                        (byte) configuration.getBackplane(),
                        (byte) configuration.getSlot())));


            transaction.submit(() -> context.sendRequest(pkt)
                .expectResponse(EipPacket.class, REQUEST_TIMEOUT)
                .onTimeout(future::completeExceptionally)
                .onError((p, e) -> future.completeExceptionally(e))
                .check(p -> p instanceof CipRRData)
                .check(p -> p.getSessionHandle() == sessionHandle)
                //.check(p -> p.getSenderContext() == senderContext)
                .unwrap(p -> (CipRRData) p)
                .unwrap(p -> p.getExchange().getService()).check(p -> p instanceof MultipleServiceResponse)
                .unwrap(p -> (MultipleServiceResponse) p)
                .check(p -> p.getServiceNb() == nb)
                .handle(p -> {
                    future.complete((PlcWriteResponse) decodeWriteResponse(p, writeRequest));
                    // Finish the request-transaction.
                    transaction.endRequest();
                }));
        }
        return future;
    }

    private PlcResponse decodeWriteResponse(CipService p, PlcWriteRequest writeRequest) {
        Map<String, PlcResponseCode> responses = new HashMap<>();

        if (p instanceof CipWriteResponse) {
            CipWriteResponse resp = (CipWriteResponse) p;
            String fieldName = writeRequest.getFieldNames().iterator().next();
            EipField field = (EipField) writeRequest.getField(fieldName);
            responses.put(fieldName, decodeResponseCode(resp.getStatus()));
            return new DefaultPlcWriteResponse(writeRequest, responses);
        } else if (p instanceof MultipleServiceResponse) {
            MultipleServiceResponse resp = (MultipleServiceResponse) p;
            int nb = resp.getServiceNb();
            CipService[] arr = new CipService[nb];
            ReadBuffer read = new ReadBuffer(resp.getServicesData());
            int total = (int) read.getTotalBytes();
            for (int i = 0; i < nb; i++) {
                int length = 0;
                int offset = resp.getOffsets()[i];
                if (offset == nb - 1) {
                    length = total - offset; //Get the rest if last
                } else {
                    length = resp.getOffsets()[i + 1] - offset; //Calculate length with offsets
                }
                ReadBuffer serviceBuf = new ReadBuffer(read.getBytes(offset, length), true);
                CipService service = null;
                try {
                    service = CipServiceIO.staticParse(read, length);
                    arr[i] = service;
                } catch (ParseException e) {
                    e.printStackTrace();
                }
            }
            Services services = new Services(nb, resp.getOffsets(), arr);
            Iterator<String> it = writeRequest.getFieldNames().iterator();
            for (int i = 0; i < nb && it.hasNext(); i++) {
                String fieldName = it.next();
                EipField field = (EipField) writeRequest.getField(fieldName);
                PlcValue plcValue = null;
                if (services.getServices()[i] instanceof CipWriteResponse) {
                    CipWriteResponse writeResponse = (CipWriteResponse) services.getServices()[i];
                    PlcResponseCode code = decodeResponseCode(writeResponse.getStatus());
                    responses.put(fieldName, code);
                }
            }
            return new DefaultPlcWriteResponse(writeRequest, responses);
        }
        return null;
    }

    private byte[] encodeValue(PlcValue value, CIPDataTypeCode type, short elements) {
        //ByteBuffer buffer = ByteBuffer.allocate(4+type.getSize()).order(ByteOrder.LITTLE_ENDIAN);
        ByteBuffer buffer = ByteBuffer.allocate(type.getSize()).order(ByteOrder.LITTLE_ENDIAN);
        switch (type) {
            case SINT:
                buffer.put(value.getByte());
                break;
            case INT:
                buffer.putShort(value.getShort());
                break;
            case DINT:
                buffer.putInt(value.getInteger());
                break;
            case REAL:
                buffer.putDouble(value.getDouble());
                break;
            default:
                break;
        }
        return buffer.array();

    }

    private PlcResponseCode decodeResponseCode(int status) {
        //TODO other status
        switch (status) {
            case 0:
                return PlcResponseCode.OK;
            default:
                return PlcResponseCode.INTERNAL_ERROR;
        }
    }

    @Override
    public void close(ConversationContext<EipPacket> context) {
        logger.debug("Sending UnregisterSession EIP Pakcet");
        context.sendRequest(new EipDisconnectRequest(sessionHandle, 0L, emptySenderContext, 0L)); //Unregister gets no response
        logger.debug("Unregistred Session {}", sessionHandle);
    }
}<|MERGE_RESOLUTION|>--- conflicted
+++ resolved
@@ -150,7 +150,6 @@
         boolean isPadded = tagFinal.length() % 2 != 0;
         int dataSegLength = 2 + tagFinal.length()
             + (isPadded ? 1 : 0)
-<<<<<<< HEAD
             + (isArray ? 2 : 0 );
             
         if(isStruct){
@@ -158,10 +157,6 @@
                 dataSegLength+= 2 + subStr.length() + subStr.length()%2;
             }
         }
-=======
-            + (isArray ? 2 : 0)
-            + (isStruct ? tag.substring(tag.indexOf('.') + 1).length() + 2 + tag.substring(tag.indexOf('.') + 1).length() % 2 : 0);
->>>>>>> 3cadde70
 
         ByteBuffer buffer = ByteBuffer.allocate(dataSegLength).order(ByteOrder.LITTLE_ENDIAN);
 
