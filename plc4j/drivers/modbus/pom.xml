<?xml version="1.0" encoding="UTF-8"?>
<!--
  Licensed to the Apache Software Foundation (ASF) under one
  or more contributor license agreements.  See the NOTICE file
  distributed with this work for additional information
  regarding copyright ownership.  The ASF licenses this file
  to you under the Apache License, Version 2.0 (the
  "License"); you may not use this file except in compliance
  with the License.  You may obtain a copy of the License at

      https://www.apache.org/licenses/LICENSE-2.0

  Unless required by applicable law or agreed to in writing,
  software distributed under the License is distributed on an
  "AS IS" BASIS, WITHOUT WARRANTIES OR CONDITIONS OF ANY
  KIND, either express or implied.  See the License for the
  specific language governing permissions and limitations
  under the License.
  -->
<project xmlns="http://maven.apache.org/POM/4.0.0" xmlns:xsi="http://www.w3.org/2001/XMLSchema-instance" xsi:schemaLocation="http://maven.apache.org/POM/4.0.0 http://maven.apache.org/xsd/maven-4.0.0.xsd">
  <modelVersion>4.0.0</modelVersion>

  <parent>
    <groupId>org.apache.plc4x</groupId>
    <artifactId>plc4j-drivers</artifactId>
    <version>0.12.0-SNAPSHOT</version>
  </parent>

  <artifactId>plc4j-driver-modbus</artifactId>
  <name>PLC4J: Driver: Modbus</name>
  <description>Implementation of a PLC4X driver for the Modbus protocol.</description>

  <build>
    <plugins>
      <plugin>
        <groupId>org.apache.karaf.tooling</groupId>
        <artifactId>karaf-maven-plugin</artifactId>
        <executions>
          <execution>
            <id>generate-feature-xml</id>
            <phase>compile</phase>
            <goals>
              <!-- Generate the feature.xml -->
              <goal>features-generate-descriptor</goal>
              <!-- Check the feature.xml -->
              <goal>verify</goal>
            </goals>
            <configuration>
              <enableGeneration>true</enableGeneration>
              <aggregateFeatures>true</aggregateFeatures>
            </configuration>
          </execution>
          <execution>
            <id>build-kar</id>
            <phase>package</phase>
            <goals>
              <!--
                Build a kar archive (Jar containing the feature.xml
                as well as the module content and it's dependencies.
              -->
              <goal>kar</goal>
            </goals>
          </execution>
        </executions>
      </plugin>
      <plugin>
        <groupId>org.apache.felix</groupId>
        <artifactId>maven-bundle-plugin</artifactId>
        <extensions>true</extensions>
        <configuration>
          <instructions>
            <Bundle-SymbolicName>${project.groupId}.${project.artifactId}</Bundle-SymbolicName>
            <Bundle-Activator>org.apache.plc4x.java.osgi.DriverActivator</Bundle-Activator>
            <Export-Service>org.apache.plc4x.java.api.PlcDriver,org.apache.plc4x.java.modbus.tcp.ModbusTcpDriver</Export-Service>
            <Import-Package>
              *
            </Import-Package>
          </instructions>
        </configuration>
      </plugin>
      <plugin>
        <groupId>org.apache.maven.plugins</groupId>
        <artifactId>maven-dependency-plugin</artifactId>
        <configuration>
          <usedDependencies combine.children="append">
<<<<<<< HEAD
            <usedDependency>org.apache.plc4x:plc4x-code-generation-language-java</usedDependency>
            <usedDependency>org.apache.plc4x:plc4x-protocols-modbus</usedDependency>
=======
            <usedDependency>org.apache.plc4x:plc4j-transport-serial</usedDependency>
            <usedDependency>org.apache.plc4x:plc4j-transport-raw-socket</usedDependency>
>>>>>>> 792049f8
          </usedDependencies>
        </configuration>
      </plugin>
    </plugins>
  </build>

  <dependencies>
    <dependency>
      <groupId>org.apache.plc4x</groupId>
      <artifactId>plc4j-api</artifactId>
      <version>0.12.0-SNAPSHOT</version>
    </dependency>
    <dependency>
      <groupId>org.apache.plc4x</groupId>
      <artifactId>plc4j-spi</artifactId>
      <version>0.12.0-SNAPSHOT</version>
    </dependency>

    <dependency>
      <groupId>org.apache.plc4x</groupId>
      <artifactId>plc4j-transport-tcp</artifactId>
      <version>0.12.0-SNAPSHOT</version>
    </dependency>
    <!-- Needed for the ARP-based Discovery -->
    <dependency>
      <groupId>org.apache.plc4x</groupId>
      <artifactId>plc4j-utils-raw-sockets</artifactId>
      <version>0.12.0-SNAPSHOT</version>
    </dependency>

    <dependency>
      <groupId>io.netty</groupId>
      <artifactId>netty-buffer</artifactId>
    </dependency>
    <dependency>
      <groupId>org.apache.commons</groupId>
      <artifactId>commons-lang3</artifactId>
    </dependency>
    <dependency>
      <groupId>commons-codec</groupId>
      <artifactId>commons-codec</artifactId>
    </dependency>
    <dependency>
      <groupId>org.pcap4j</groupId>
      <artifactId>pcap4j-core</artifactId>
    </dependency>

    <dependency>
      <groupId>org.apache.plc4x</groupId>
      <artifactId>plc4j-utils-test-utils</artifactId>
      <version>0.12.0-SNAPSHOT</version>
      <scope>test</scope>
    </dependency>

    <dependency>
      <groupId>org.apache.plc4x</groupId>
      <artifactId>plc4x-protocols-modbus</artifactId>
      <version>0.12.0-SNAPSHOT</version>
      <classifier>tests</classifier>
      <type>test-jar</type>
      <scope>test</scope>
    </dependency>
  </dependencies>

  <profiles>
    <profile>
      <id>update-generated-code</id>
      <build>
        <plugins>
          <plugin>
            <groupId>org.apache.plc4x.plugins</groupId>
            <artifactId>plc4x-maven-plugin</artifactId>
            <executions>
              <execution>
                <id>generate-driver</id>
                <phase>generate-sources</phase>
                <goals>
                  <goal>generate-driver</goal>
                </goals>
                <configuration>
                  <protocolName>modbus</protocolName>
                  <languageName>java</languageName>
                  <outputFlavor>read-write</outputFlavor>
                  <outputDir>src/main/generated</outputDir>
                </configuration>
              </execution>
            </executions>
          </plugin>
        </plugins>
      </build>

      <dependencies>
        <dependency>
          <groupId>org.apache.plc4x</groupId>
          <artifactId>plc4x-code-generation-language-java</artifactId>
          <version>0.12.0-SNAPSHOT</version>
          <!-- Scope is 'provided' as this way it's not shipped with the driver -->
          <scope>provided</scope>
        </dependency>

        <dependency>
          <groupId>org.apache.plc4x</groupId>
          <artifactId>plc4x-protocols-modbus</artifactId>
          <version>0.12.0-SNAPSHOT</version>
          <!-- Scope is 'provided' as this way it's not shipped with the driver -->
          <scope>provided</scope>
        </dependency>
      </dependencies>
    </profile>
  </profiles>

</project><|MERGE_RESOLUTION|>--- conflicted
+++ resolved
@@ -83,13 +83,8 @@
         <artifactId>maven-dependency-plugin</artifactId>
         <configuration>
           <usedDependencies combine.children="append">
-<<<<<<< HEAD
-            <usedDependency>org.apache.plc4x:plc4x-code-generation-language-java</usedDependency>
-            <usedDependency>org.apache.plc4x:plc4x-protocols-modbus</usedDependency>
-=======
             <usedDependency>org.apache.plc4x:plc4j-transport-serial</usedDependency>
             <usedDependency>org.apache.plc4x:plc4j-transport-raw-socket</usedDependency>
->>>>>>> 792049f8
           </usedDependencies>
         </configuration>
       </plugin>
