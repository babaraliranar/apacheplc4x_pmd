/*
 Licensed to the Apache Software Foundation (ASF) under one
 or more contributor license agreements.  See the NOTICE file
 distributed with this work for additional information
 regarding copyright ownership.  The ASF licenses this file
 to you under the Apache License, Version 2.0 (the
 "License"); you may not use this file except in compliance
 with the License.  You may obtain a copy of the License at

     http://www.apache.org/licenses/LICENSE-2.0

 Unless required by applicable law or agreed to in writing,
 software distributed under the License is distributed on an
 "AS IS" BASIS, WITHOUT WARRANTIES OR CONDITIONS OF ANY
 KIND, either express or implied.  See the License for the
 specific language governing permissions and limitations
 under the License.

 */
package org.apache.plc4x.java.opcua.connection;

import org.apache.commons.lang3.tuple.ImmutablePair;
import org.apache.commons.lang3.tuple.Pair;
import org.apache.plc4x.java.api.exceptions.PlcConnectionException;
import org.apache.plc4x.java.api.messages.*;
import org.apache.plc4x.java.api.model.PlcConsumerRegistration;
import org.apache.plc4x.java.api.model.PlcField;
import org.apache.plc4x.java.api.model.PlcSubscriptionHandle;
import org.apache.plc4x.java.api.types.PlcResponseCode;
import org.apache.plc4x.java.api.value.*;
import org.apache.plc4x.java.opcua.protocol.OpcuaField;
import org.apache.plc4x.java.opcua.protocol.OpcuaSubsriptionHandle;
import org.apache.plc4x.java.spi.messages.*;
import org.apache.plc4x.java.spi.model.SubscriptionPlcField;
import org.eclipse.milo.opcua.sdk.client.OpcUaClient;
import org.eclipse.milo.opcua.sdk.client.api.config.OpcUaClientConfig;
import org.eclipse.milo.opcua.sdk.client.api.identity.AnonymousProvider;
import org.eclipse.milo.opcua.sdk.client.api.identity.IdentityProvider;
import org.eclipse.milo.opcua.sdk.client.api.subscriptions.UaMonitoredItem;
import org.eclipse.milo.opcua.sdk.client.api.subscriptions.UaSubscription;
import org.eclipse.milo.opcua.stack.client.DiscoveryClient;
import org.eclipse.milo.opcua.stack.core.AttributeId;
import org.eclipse.milo.opcua.stack.core.Identifiers;
import org.eclipse.milo.opcua.stack.core.UaException;
import org.eclipse.milo.opcua.stack.core.security.SecurityPolicy;
import org.eclipse.milo.opcua.stack.core.types.builtin.*;
import org.eclipse.milo.opcua.stack.core.types.builtin.unsigned.UInteger;
import org.eclipse.milo.opcua.stack.core.types.builtin.unsigned.UShort;
import org.eclipse.milo.opcua.stack.core.types.enumerated.MonitoringMode;
import org.eclipse.milo.opcua.stack.core.types.enumerated.TimestampsToReturn;
import org.eclipse.milo.opcua.stack.core.types.structured.*;
import org.slf4j.Logger;
import org.slf4j.LoggerFactory;

import java.math.BigInteger;
import java.net.InetAddress;
import java.time.Duration;
import java.util.*;
import java.util.concurrent.CompletableFuture;
import java.util.concurrent.ExecutionException;
import java.util.concurrent.atomic.AtomicLong;
import java.util.function.BiConsumer;
import java.util.function.Consumer;
import java.util.function.Predicate;
import java.util.stream.Collectors;

import static org.eclipse.milo.opcua.stack.core.types.builtin.unsigned.Unsigned.uint;

/**
 * Corresponding implementaion for a TCP-based connection for an OPC UA server.
 * TODO: At the moment are just connections without any security mechanism possible
<<<<<<< HEAD
 *
 * @author Matthias Milan Strljic
=======
 * <p>
>>>>>>> f689ba87
 * Created by Matthias Milan Strljic on 10.05.2019
 */
public class OpcuaTcpPlcConnection extends BaseOpcuaPlcConnection {

    private static final int OPCUA_DEFAULT_TCP_PORT = 4840;

    private static final Logger logger = LoggerFactory.getLogger(OpcuaTcpPlcConnection.class);
    private final AtomicLong clientHandles = new AtomicLong(1L);
    private InetAddress address;
    private int requestTimeout = 5000;
    private int port;
    private String params;
    private OpcUaClient client;
    private boolean isConnected = false;

    private OpcuaTcpPlcConnection(InetAddress address, String params, int requestTimeout) {
        this(address, OPCUA_DEFAULT_TCP_PORT, params, requestTimeout);
        logger.info("Configured OpcuaTcpPlcConnection with: host-name {}", address.getHostAddress());
    }

    private OpcuaTcpPlcConnection(InetAddress address, int port, String params, int requestTimeout) {
        this(params);
        logger.info("Configured OpcuaTcpPlcConnection with: host-name {}", address.getHostAddress());
        this.address = address;
        this.port = port;
        this.params = params;
        this.requestTimeout = requestTimeout;
    }

    private OpcuaTcpPlcConnection(String params) {
        super(params);
    }

    public static OpcuaTcpPlcConnection of(InetAddress address, String params, int requestTimeout) {
        return new OpcuaTcpPlcConnection(address, params, requestTimeout);
    }

    public static OpcuaTcpPlcConnection of(InetAddress address, int port, String params, int requestTimeout) {
        return new OpcuaTcpPlcConnection(address, port, params, requestTimeout);
    }

<<<<<<< HEAD
    public static BaseDefaultFieldItem encodeFieldItem(DataValue value) {
=======
    public static PlcValue encodePlcValue(DataValue value) {
>>>>>>> f689ba87
        NodeId typeNode = value.getValue().getDataType().get();
        Object objValue = value.getValue().getValue();

        if (typeNode.equals(Identifiers.Boolean)) {
<<<<<<< HEAD
            return new DefaultBooleanFieldItem((Boolean) objValue);
        } else if (typeNode.equals(Identifiers.ByteString)) {
=======
            return new PlcBoolean((Boolean) objValue);
        /*} else if (typeNode.equals(Identifiers.ByteString)) {
>>>>>>> f689ba87
            byte[] array = ((ByteString) objValue).bytes();
            Byte[] byteArry = new Byte[array.length];
            int counter = 0;
            for (byte bytie : array
            ) {
                byteArry[counter] = bytie;
                counter++;
            }
<<<<<<< HEAD
            return new DefaultByteArrayFieldItem(byteArry);
        } else if (typeNode.equals(Identifiers.Integer)) {
            return new DefaultIntegerFieldItem((Integer) objValue);
        } else if (typeNode.equals(Identifiers.Int16)) {
            return new DefaultShortFieldItem((Short) objValue);
        } else if (typeNode.equals(Identifiers.Int32)) {
            return new DefaultIntegerFieldItem((Integer) objValue);
        } else if (typeNode.equals(Identifiers.Int64)) {
            return new DefaultLongFieldItem((Long) objValue);
        } else if (typeNode.equals(Identifiers.UInteger)) {
            return new DefaultLongFieldItem((Long) objValue);
        } else if (typeNode.equals(Identifiers.UInt16)) {
            return new DefaultIntegerFieldItem(((UShort) objValue).intValue());
        } else if (typeNode.equals(Identifiers.UInt32)) {
            return new DefaultLongFieldItem(((UInteger) objValue).longValue());
        } else if (typeNode.equals(Identifiers.UInt64)) {
            return new DefaultBigIntegerFieldItem(new BigInteger(objValue.toString()));
        } else if (typeNode.equals(Identifiers.Byte)) {
            return new DefaultShortFieldItem(Short.valueOf(objValue.toString()));
        } else if (typeNode.equals(Identifiers.Float)) {
            return new DefaultFloatFieldItem((Float) objValue);
        } else if (typeNode.equals(Identifiers.Double)) {
            return new DefaultDoubleFieldItem((Double) objValue);
        } else if (typeNode.equals(Identifiers.SByte)) {
            return new DefaultByteFieldItem((Byte) objValue);
        } else {
            return new DefaultStringFieldItem(objValue.toString());
=======
            return new DefaultByteArrayPlcValue(byteArry);*/
        } else if (typeNode.equals(Identifiers.Integer)) {
            return new PlcInteger((Integer) objValue);
        } else if (typeNode.equals(Identifiers.Int16)) {
            return new PlcInteger((Short) objValue);
        } else if (typeNode.equals(Identifiers.Int32)) {
            return new PlcInteger((Integer) objValue);
        } else if (typeNode.equals(Identifiers.Int64)) {
            return new PlcLong((Long) objValue);
        } else if (typeNode.equals(Identifiers.UInteger)) {
            return new PlcLong((Long) objValue);
        } else if (typeNode.equals(Identifiers.UInt16)) {
            return new PlcInteger(((UShort) objValue).intValue());
        } else if (typeNode.equals(Identifiers.UInt32)) {
            return new PlcLong(((UInteger) objValue).longValue());
        } else if (typeNode.equals(Identifiers.UInt64)) {
            return new PlcBigInteger(new BigInteger(objValue.toString()));
        } else if (typeNode.equals(Identifiers.Byte)) {
            return new PlcInteger(Short.valueOf(objValue.toString()));
        } else if (typeNode.equals(Identifiers.Float)) {
            return new PlcFloat((Float) objValue);
        } else if (typeNode.equals(Identifiers.Double)) {
            return new PlcDouble((Double) objValue);
        } else if (typeNode.equals(Identifiers.SByte)) {
            return new PlcInteger((Byte) objValue);
        } else {
            return new PlcString(objValue.toString());
>>>>>>> f689ba87
        }

    }

    public InetAddress getRemoteAddress() {
        return address;
    }

    @Override
    public void connect() throws PlcConnectionException {
        List<EndpointDescription> endpoints = null;
        EndpointDescription endpoint = null;

        try {
            endpoints = DiscoveryClient.getEndpoints(getEndpointUrl(address, port, params)).get();
            //TODO Exception should be handeled better when the Discovery-API of Milo is stable
        } catch (Exception ex) {
            logger.info("Failed to discover Endpoint with enabled discovery. If the endpoint does not allow a correct discovery disable this option with the nDiscovery=true option. Failed Endpoint: {}", getEndpointUrl(address, port, params));

            // try the explicit discovery endpoint as well
            String discoveryUrl = getEndpointUrl(address, port, params);

            if (!discoveryUrl.endsWith("/")) {
                discoveryUrl += "/";
            }
            discoveryUrl += "discovery";

            logger.info("Trying explicit discovery URL: {}", discoveryUrl);
            try {
                endpoints = DiscoveryClient.getEndpoints(discoveryUrl).get();
            } catch (InterruptedException | ExecutionException e) {
                throw new PlcConnectionException("Unable to discover URL:" + discoveryUrl);
            }

        }
        endpoint = endpoints.stream()
            .filter(e -> e.getSecurityPolicyUri().equals(getSecurityPolicy().getUri()))
            .filter(endpointFilter())
            .findFirst()
            .orElseThrow(() -> new PlcConnectionException("No desired endpoints from"));

        if (this.skipDiscovery) {
            //ApplicationDescription applicationDescription = new ApplicationDescription();
            //endpoint = new EndpointDescription(address.getHostAddress(),applicationDescription , null, MessageSecurityMode.None, SecurityPolicy.None.getUri(), null , TransportProfile.TCP_UASC_UABINARY.getUri(), UByte.valueOf(0));// TODO hier machen wenn fertig
            ApplicationDescription currentAD = endpoint.getServer();
            ApplicationDescription withoutDiscoveryAD = new ApplicationDescription(
                currentAD.getApplicationUri(),
                currentAD.getProductUri(),
                currentAD.getApplicationName(),
                currentAD.getApplicationType(),
                currentAD.getGatewayServerUri(),
                currentAD.getDiscoveryProfileUri(),
                new String[0]);
            //try to replace the overhanded address
            //any error will result in the overhanded address of the client
            String newEndpointUrl = endpoint.getEndpointUrl(), prefix = "", suffix = "";
            String splitterPrefix = "://";
            String splitterSuffix = ":";
            String[] prefixSplit = newEndpointUrl.split(splitterPrefix);
            if (prefixSplit.length > 1) {
                String[] suffixSplit = prefixSplit[1].split(splitterSuffix);
                //reconstruct the uri
                newEndpointUrl = "";
<<<<<<< HEAD
                newEndpointUrl += prefixSplit[0] + splitterPrefix + address;
=======
                newEndpointUrl += prefixSplit[0] + splitterPrefix + address.getHostAddress();
>>>>>>> f689ba87
                for (int suffixCounter = 1; suffixCounter < suffixSplit.length; suffixCounter++) {
                    newEndpointUrl += splitterSuffix + suffixSplit[suffixCounter];
                }
                // attach surounding prefix match
                for (int prefixCounter = 2; prefixCounter < prefixSplit.length; prefixCounter++) {
                    newEndpointUrl += splitterPrefix + prefixSplit[prefixCounter];
                }
            }

            EndpointDescription noDiscoverEndpoint = new EndpointDescription(
                newEndpointUrl,
                withoutDiscoveryAD,
                endpoint.getServerCertificate(),
                endpoint.getSecurityMode(),
                endpoint.getSecurityPolicyUri(),
                endpoint.getUserIdentityTokens(),
                endpoint.getTransportProfileUri(),
                endpoint.getSecurityLevel());
<<<<<<< HEAD
=======
            endpoint = noDiscoverEndpoint;
>>>>>>> f689ba87
        }


        OpcUaClientConfig config = OpcUaClientConfig.builder()
            .setApplicationName(LocalizedText.english("eclipse milo opc-ua client of the apache PLC4X:PLC4J project"))
            .setApplicationUri("urn:eclipse:milo:plc4x:client")
            .setEndpoint(endpoint)
            .setIdentityProvider(getIdentityProvider())
            .setRequestTimeout(UInteger.valueOf(requestTimeout))
            .build();

        try {
            this.client = OpcUaClient.create(config);
            this.client.connect().get();
            isConnected = true;
        } catch (UaException e) {
            isConnected = false;
            String message = (config == null) ? "NULL" : config.toString();
            throw new PlcConnectionException("The given input values are a not valid OPC UA connection configuration [CONFIG]: " + message);
        } catch (InterruptedException | ExecutionException e) {
            isConnected = false;
            throw new PlcConnectionException("Error while creation of the connection because of : " + e.getMessage());
        }
    }

    @Override
    public boolean isConnected() {
        return client != null && isConnected;
    }

    @Override
    public void close() throws Exception {
        if (client != null) {
            client.disconnect().get();
            isConnected = false;
        }
    }

    @Override
    public CompletableFuture<PlcSubscriptionResponse> subscribe(PlcSubscriptionRequest subscriptionRequest) {
        InternalPlcSubscriptionRequest internalPlcSubscriptionRequest = checkInternal(subscriptionRequest, InternalPlcSubscriptionRequest.class);
        CompletableFuture<PlcSubscriptionResponse> future = CompletableFuture.supplyAsync(() -> {
            Map<String, Pair<PlcResponseCode, PlcSubscriptionHandle>> responseItems = internalPlcSubscriptionRequest.getSubscriptionPlcFieldMap().entrySet().stream()
                .map(subscriptionPlcFieldEntry -> {
                    final String plcFieldName = subscriptionPlcFieldEntry.getKey();
                    final SubscriptionPlcField subscriptionPlcField = subscriptionPlcFieldEntry.getValue();
                    final OpcuaField field = (OpcuaField) Objects.requireNonNull(subscriptionPlcField.getPlcField());
                    long cycleTime = subscriptionPlcField.getDuration().orElse(Duration.ofSeconds(1)).toMillis();
                    NodeId idNode = generateNodeId(field);
                    ReadValueId readValueId = new ReadValueId(
                        idNode,
                        AttributeId.Value.uid(), null, QualifiedName.NULL_VALUE);
                    UInteger clientHandle = uint(clientHandles.getAndIncrement());

                    MonitoringParameters parameters = new MonitoringParameters(
                        clientHandle,
                        (double) cycleTime,     // sampling interval
                        null,       // filter, null means use default
                        uint(1),   // queue size
                        true        // discard oldest
                    );
                    MonitoringMode monitoringMode;
                    switch (subscriptionPlcField.getPlcSubscriptionType()) {
                        case CYCLIC:
                            monitoringMode = MonitoringMode.Sampling;
                            break;
                        case CHANGE_OF_STATE:
                            monitoringMode = MonitoringMode.Reporting;
                            break;
                        case EVENT:
                            monitoringMode = MonitoringMode.Reporting;
                            break;
                        default:
                            monitoringMode = MonitoringMode.Reporting;
                    }

                    PlcSubscriptionHandle subHandle = null;
                    PlcResponseCode responseCode = PlcResponseCode.ACCESS_DENIED;
                    try {
                        UaSubscription subscription = client.getSubscriptionManager().createSubscription(cycleTime).get();

                        MonitoredItemCreateRequest request = new MonitoredItemCreateRequest(
                            readValueId, monitoringMode, parameters);
                        List<MonitoredItemCreateRequest> requestList = new LinkedList<>();
                        requestList.add(request);
                        OpcuaSubsriptionHandle subsriptionHandle = new OpcuaSubsriptionHandle(plcFieldName, clientHandle);
                        BiConsumer<UaMonitoredItem, Integer> onItemCreated =
                            (item, id) -> item.setValueConsumer(subsriptionHandle::onSubscriptionValue);

                        List<UaMonitoredItem> items = subscription.createMonitoredItems(
                            TimestampsToReturn.Both,
                            requestList,
                            onItemCreated
                        ).get();

                        subHandle = subsriptionHandle;
                        responseCode = PlcResponseCode.OK;
                    } catch (InterruptedException | ExecutionException e) {
                        logger.warn("Unable to subscribe Elements because of: {}", e.getMessage());
                    }


                    return Pair.of(plcFieldName, Pair.of(responseCode, subHandle));
                })
                .collect(Collectors.toMap(Pair::getKey, Pair::getValue));
            return new DefaultPlcSubscriptionResponse(internalPlcSubscriptionRequest, responseItems);
        });

        return future;
    }

    @Override
    public CompletableFuture<PlcUnsubscriptionResponse> unsubscribe(PlcUnsubscriptionRequest unsubscriptionRequest) {
        InternalPlcUnsubscriptionRequest internalPlcUnsubscriptionRequest = checkInternal(unsubscriptionRequest, InternalPlcUnsubscriptionRequest.class);
        internalPlcUnsubscriptionRequest.getInternalPlcSubscriptionHandles().forEach(o -> {
            OpcuaSubsriptionHandle opcSubHandle = (OpcuaSubsriptionHandle) o;
            try {
                client.getSubscriptionManager().deleteSubscription(opcSubHandle.getClientHandle()).get();
            } catch (InterruptedException | ExecutionException e) {
                logger.warn("Unable to unsubscribe Elements because of: {}", e.getMessage());
            }
        });

        return null;
    }

    @Override
    public PlcConsumerRegistration register(Consumer<PlcSubscriptionEvent> consumer, Collection<PlcSubscriptionHandle> handles) {
        List<PlcConsumerRegistration> unregisters = new LinkedList<>();
        handles.forEach(plcSubscriptionHandle -> unregisters.add(plcSubscriptionHandle.register(consumer)));

        return () -> unregisters.forEach(PlcConsumerRegistration::unregister);
    }

    @Override
    public void unregister(PlcConsumerRegistration registration) {
        registration.unregister();
    }

    @Override
    public CompletableFuture<PlcReadResponse> read(PlcReadRequest readRequest) {
        CompletableFuture<PlcReadResponse> future = CompletableFuture.supplyAsync(() -> {
            readRequest.getFields();
            Map<String, Pair<PlcResponseCode, PlcValue>> fields = new HashMap<>();
            List<NodeId> readValueIds = new LinkedList<>();
            List<PlcField> readPLCValues = readRequest.getFields();
            for (PlcField field : readPLCValues) {
                NodeId idNode = generateNodeId((OpcuaField) field);
                readValueIds.add(idNode);
            }

            CompletableFuture<List<DataValue>> dataValueCompletableFuture = client.readValues(0.0, TimestampsToReturn.Both, readValueIds);
            List<DataValue> readValues = null;
            try {
                readValues = dataValueCompletableFuture.get();
            } catch (InterruptedException | ExecutionException e) {
                logger.warn("Unable to read Elements because of: {}", e.getMessage());
            }
            for (int counter = 0; counter < readValueIds.size(); counter++) {
                PlcResponseCode resultCode = PlcResponseCode.OK;
<<<<<<< HEAD
                BaseDefaultFieldItem stringItem = null;
                if (readValues == null || readValues.size() <= counter || readValues.get(counter).getStatusCode()
                    != StatusCode.GOOD) {
                    resultCode = PlcResponseCode.NOT_FOUND;
                } else {
                    stringItem = encodeFieldItem(readValues.get(counter));
=======
                PlcValue stringItem = null;
                if (readValues == null || readValues.size() <= counter ||
                    !readValues.get(counter).getStatusCode().equals(StatusCode.GOOD)) {
                    resultCode = PlcResponseCode.NOT_FOUND;
                } else {
                    stringItem = encodePlcValue(readValues.get(counter));
>>>>>>> f689ba87

                }
                Pair<PlcResponseCode, PlcValue> newPair = new ImmutablePair<>(resultCode, stringItem);
                fields.put((String) readRequest.getFieldNames().toArray()[counter], newPair);


            }
            InternalPlcReadRequest internalPlcReadRequest = checkInternal(readRequest, InternalPlcReadRequest.class);
            return (PlcReadResponse) new DefaultPlcReadResponse(internalPlcReadRequest, fields);
        });


        return future;
    }


    @Override
    public CompletableFuture<PlcWriteResponse> write(PlcWriteRequest writeRequest) {
        CompletableFuture<PlcWriteResponse> future;
        future = CompletableFuture.supplyAsync(() -> {

            InternalPlcWriteRequest internalPlcWriteRequest = (InternalPlcWriteRequest) writeRequest;

            List<PlcField> writePLCValues = writeRequest.getFields();
            LinkedList<DataValue> values = new LinkedList<>();
            LinkedList<NodeId> ids = new LinkedList<>();
            LinkedList<String> names = new LinkedList<>();
            Map<String, PlcResponseCode> fieldResponse = new HashMap<>();
            for (String fieldName : writeRequest.getFieldNames()) {
                OpcuaField uaField = (OpcuaField) writeRequest.getField(fieldName);
                NodeId idNode = generateNodeId(uaField);
                Variant var = new Variant(internalPlcWriteRequest.getPlcValue(fieldName).getObject());
                DataValue value = new DataValue(var, null, null);
                ids.add(idNode);
                names.add(fieldName);
                values.add(value);
            }
            CompletableFuture<List<StatusCode>> opcRequest =
                client.writeValues(ids, values);
            List<StatusCode> statusCodes = null;
            try {
                statusCodes = opcRequest.get();
            } catch (InterruptedException | ExecutionException e) {
                statusCodes = new LinkedList<>();
                for (int counter = 0; counter < ids.size(); counter++) {
                    ((LinkedList<StatusCode>) statusCodes).push(StatusCode.BAD);
                }
            }

            for (int counter = 0; counter < names.size(); counter++) {
                PlcResponseCode resultCode;
                if (statusCodes != null && statusCodes.size() > counter) {
                    if (statusCodes.get(counter).isGood()) {
                        resultCode = PlcResponseCode.OK;
                    } else if (statusCodes.get(counter).isUncertain()) {
                        resultCode = PlcResponseCode.NOT_FOUND;
                    } else {
                        resultCode = PlcResponseCode.ACCESS_DENIED;
                    }
                } else {
                    resultCode = PlcResponseCode.ACCESS_DENIED;
                }
                fieldResponse.put(names.get(counter), resultCode);
            }
            InternalPlcWriteRequest internalPlcReadRequest = checkInternal(writeRequest, InternalPlcWriteRequest.class);
            PlcWriteResponse response = new DefaultPlcWriteResponse(internalPlcReadRequest, fieldResponse);
            return response;
        });


        return future;
    }


    private NodeId generateNodeId(OpcuaField uaField) {
        NodeId idNode = null;
        switch (uaField.getIdentifierType()) {
            case STRING_IDENTIFIER:
                idNode = new NodeId(uaField.getNamespace(), uaField.getIdentifier());
                break;
            case NUMBER_IDENTIFIER:
                idNode = new NodeId(uaField.getNamespace(), UInteger.valueOf(uaField.getIdentifier()));
                break;
            case GUID_IDENTIFIER:
                idNode = new NodeId(uaField.getNamespace(), UUID.fromString(uaField.getIdentifier()));
                break;
            case BINARY_IDENTIFIER:
                idNode = new NodeId(uaField.getNamespace(), new ByteString(uaField.getIdentifier().getBytes()));
                break;

            default:
                idNode = new NodeId(uaField.getNamespace(), uaField.getIdentifier());
        }

        return idNode;
    }

    private String getEndpointUrl(InetAddress address, Integer port, String params) {
        return "opc.tcp://" + address.getHostAddress() + ":" + port + "/" + params;
    }

    private Predicate<EndpointDescription> endpointFilter() {
        return e -> true;
    }

    private SecurityPolicy getSecurityPolicy() {
        return SecurityPolicy.None;
    }

    private IdentityProvider getIdentityProvider() {
        return new AnonymousProvider();
    }
}<|MERGE_RESOLUTION|>--- conflicted
+++ resolved
@@ -69,12 +69,7 @@
 /**
  * Corresponding implementaion for a TCP-based connection for an OPC UA server.
  * TODO: At the moment are just connections without any security mechanism possible
-<<<<<<< HEAD
- *
- * @author Matthias Milan Strljic
-=======
  * <p>
->>>>>>> f689ba87
  * Created by Matthias Milan Strljic on 10.05.2019
  */
 public class OpcuaTcpPlcConnection extends BaseOpcuaPlcConnection {
@@ -116,22 +111,13 @@
         return new OpcuaTcpPlcConnection(address, port, params, requestTimeout);
     }
 
-<<<<<<< HEAD
-    public static BaseDefaultFieldItem encodeFieldItem(DataValue value) {
-=======
     public static PlcValue encodePlcValue(DataValue value) {
->>>>>>> f689ba87
         NodeId typeNode = value.getValue().getDataType().get();
         Object objValue = value.getValue().getValue();
 
         if (typeNode.equals(Identifiers.Boolean)) {
-<<<<<<< HEAD
-            return new DefaultBooleanFieldItem((Boolean) objValue);
-        } else if (typeNode.equals(Identifiers.ByteString)) {
-=======
             return new PlcBoolean((Boolean) objValue);
         /*} else if (typeNode.equals(Identifiers.ByteString)) {
->>>>>>> f689ba87
             byte[] array = ((ByteString) objValue).bytes();
             Byte[] byteArry = new Byte[array.length];
             int counter = 0;
@@ -140,35 +126,6 @@
                 byteArry[counter] = bytie;
                 counter++;
             }
-<<<<<<< HEAD
-            return new DefaultByteArrayFieldItem(byteArry);
-        } else if (typeNode.equals(Identifiers.Integer)) {
-            return new DefaultIntegerFieldItem((Integer) objValue);
-        } else if (typeNode.equals(Identifiers.Int16)) {
-            return new DefaultShortFieldItem((Short) objValue);
-        } else if (typeNode.equals(Identifiers.Int32)) {
-            return new DefaultIntegerFieldItem((Integer) objValue);
-        } else if (typeNode.equals(Identifiers.Int64)) {
-            return new DefaultLongFieldItem((Long) objValue);
-        } else if (typeNode.equals(Identifiers.UInteger)) {
-            return new DefaultLongFieldItem((Long) objValue);
-        } else if (typeNode.equals(Identifiers.UInt16)) {
-            return new DefaultIntegerFieldItem(((UShort) objValue).intValue());
-        } else if (typeNode.equals(Identifiers.UInt32)) {
-            return new DefaultLongFieldItem(((UInteger) objValue).longValue());
-        } else if (typeNode.equals(Identifiers.UInt64)) {
-            return new DefaultBigIntegerFieldItem(new BigInteger(objValue.toString()));
-        } else if (typeNode.equals(Identifiers.Byte)) {
-            return new DefaultShortFieldItem(Short.valueOf(objValue.toString()));
-        } else if (typeNode.equals(Identifiers.Float)) {
-            return new DefaultFloatFieldItem((Float) objValue);
-        } else if (typeNode.equals(Identifiers.Double)) {
-            return new DefaultDoubleFieldItem((Double) objValue);
-        } else if (typeNode.equals(Identifiers.SByte)) {
-            return new DefaultByteFieldItem((Byte) objValue);
-        } else {
-            return new DefaultStringFieldItem(objValue.toString());
-=======
             return new DefaultByteArrayPlcValue(byteArry);*/
         } else if (typeNode.equals(Identifiers.Integer)) {
             return new PlcInteger((Integer) objValue);
@@ -196,7 +153,6 @@
             return new PlcInteger((Byte) objValue);
         } else {
             return new PlcString(objValue.toString());
->>>>>>> f689ba87
         }
 
     }
@@ -260,11 +216,7 @@
                 String[] suffixSplit = prefixSplit[1].split(splitterSuffix);
                 //reconstruct the uri
                 newEndpointUrl = "";
-<<<<<<< HEAD
-                newEndpointUrl += prefixSplit[0] + splitterPrefix + address;
-=======
                 newEndpointUrl += prefixSplit[0] + splitterPrefix + address.getHostAddress();
->>>>>>> f689ba87
                 for (int suffixCounter = 1; suffixCounter < suffixSplit.length; suffixCounter++) {
                     newEndpointUrl += splitterSuffix + suffixSplit[suffixCounter];
                 }
@@ -283,10 +235,7 @@
                 endpoint.getUserIdentityTokens(),
                 endpoint.getTransportProfileUri(),
                 endpoint.getSecurityLevel());
-<<<<<<< HEAD
-=======
             endpoint = noDiscoverEndpoint;
->>>>>>> f689ba87
         }
 
 
@@ -447,21 +396,12 @@
             }
             for (int counter = 0; counter < readValueIds.size(); counter++) {
                 PlcResponseCode resultCode = PlcResponseCode.OK;
-<<<<<<< HEAD
-                BaseDefaultFieldItem stringItem = null;
-                if (readValues == null || readValues.size() <= counter || readValues.get(counter).getStatusCode()
-                    != StatusCode.GOOD) {
-                    resultCode = PlcResponseCode.NOT_FOUND;
-                } else {
-                    stringItem = encodeFieldItem(readValues.get(counter));
-=======
                 PlcValue stringItem = null;
                 if (readValues == null || readValues.size() <= counter ||
                     !readValues.get(counter).getStatusCode().equals(StatusCode.GOOD)) {
                     resultCode = PlcResponseCode.NOT_FOUND;
                 } else {
                     stringItem = encodePlcValue(readValues.get(counter));
->>>>>>> f689ba87
 
                 }
                 Pair<PlcResponseCode, PlcValue> newPair = new ImmutablePair<>(resultCode, stringItem);
