--- conflicted
+++ resolved
@@ -362,7 +362,6 @@
                             LOGGER.error("Failed to connect to opc ua server for the following reason:- {}, {}", ((ResponseHeader) fault.getResponseHeader()).getServiceResult().getStatusCode(), OpcuaStatusCode.enumForValue(((ResponseHeader) fault.getResponseHeader()).getServiceResult().getStatusCode()));
                         } else {
                             LOGGER.debug("Got Secure Response Connection Response");
-<<<<<<< HEAD
                             OpenSecureChannelResponse openSecureChannelResponse = (OpenSecureChannelResponse) message.getBody();
                             ChannelSecurityToken securityToken = (ChannelSecurityToken) openSecureChannelResponse.getSecurityToken();
                             tokenId.set((int) securityToken.getTokenId());
@@ -374,18 +373,6 @@
                                     LOGGER.error("Error occurred while connecting to OPC UA server", e);
                                 }
                             });
-=======
-                            try {
-                                OpenSecureChannelResponse openSecureChannelResponse = (OpenSecureChannelResponse) message.getBody();
-                                ChannelSecurityToken securityToken = (ChannelSecurityToken) openSecureChannelResponse.getSecurityToken();
-                                tokenId.set((int) securityToken.getTokenId());
-                                channelId.set((int) securityToken.getChannelId());
-                                lifetime = securityToken.getRevisedLifetime();
-                                onConnectCreateSessionRequest(context);
-                            } catch (PlcConnectionException e) {
-                                LOGGER.error("Error occurred while connecting to OPC UA server", e);
-                            }
->>>>>>> ce7a205d
                         }
                     } catch (ParseException e) {
                         LOGGER.error("Error parsing", e);
