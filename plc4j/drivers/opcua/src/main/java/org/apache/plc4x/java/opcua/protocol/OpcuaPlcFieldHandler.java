/*
 Licensed to the Apache Software Foundation (ASF) under one
 or more contributor license agreements.  See the NOTICE file
 distributed with this work for additional information
 regarding copyright ownership.  The ASF licenses this file
 to you under the Apache License, Version 2.0 (the
 "License"); you may not use this file except in compliance
 with the License.  You may obtain a copy of the License at

   http://www.apache.org/licenses/LICENSE-2.0

 Unless required by applicable law or agreed to in writing,
 software distributed under the License is distributed on an
 "AS IS" BASIS, WITHOUT WARRANTIES OR CONDITIONS OF ANY
 KIND, either express or implied.  See the License for the
 specific language governing permissions and limitations
 under the License.
*/
package org.apache.plc4x.java.opcua.protocol;


import org.apache.plc4x.java.api.exceptions.PlcInvalidFieldException;
import org.apache.plc4x.java.api.model.PlcField;
import org.apache.plc4x.java.api.value.*;
import org.apache.plc4x.java.spi.connection.DefaultPlcFieldHandler;

import java.math.BigInteger;
import java.util.ArrayList;

/**
<<<<<<< HEAD
 * @author Matthias Milan Strljic
=======
>>>>>>> f689ba87
 * Created by Matthias Milan Strljic on 10.05.2019
 */
public class OpcuaPlcFieldHandler extends DefaultPlcFieldHandler {

    @Override
    public PlcField createField(String fieldQuery) {
        if (OpcuaField.matches(fieldQuery)) {
            return OpcuaField.of(fieldQuery);
        }
        throw new PlcInvalidFieldException(fieldQuery);
    }

    @Override
    public PlcValue encodeString(PlcField field, Object[] values) {
        OpcuaField adsField = (OpcuaField) field;
        ArrayList<String> resultSet = new ArrayList<>();
        for (Object item : values) {
            resultSet.add(item.toString());
        }
        if(resultSet.size() == 1) {
            return new PlcString(resultSet.get(0));
        } else {
            return new PlcList(resultSet);
        }
    }

    @Override
    public PlcValue encodeBoolean(PlcField field, Object[] values) {
        OpcuaField adsField = (OpcuaField) field;
        ArrayList<Boolean> resultSet = new ArrayList<>();
        for (Object item : values) {
            resultSet.add((Boolean) item);
        }
        if(resultSet.size() == 1) {
            return new PlcBoolean(resultSet.get(0));
        } else {
            return new PlcList(resultSet);
        }
    }

    @Override
    public PlcValue encodeByte(PlcField field, Object[] values) {
        OpcuaField adsField = (OpcuaField) field;
        ArrayList<Byte> resultSet = new ArrayList<>();
        for (Object item : values) {
            resultSet.add((Byte) item);
        }
        if(resultSet.size() == 1) {
            return new PlcInteger(resultSet.get(0));
        } else {
            return new PlcList(resultSet);
        }
    }

    @Override
    public PlcValue encodeShort(PlcField field, Object[] values) {
        OpcuaField adsField = (OpcuaField) field;
        ArrayList<Short> resultSet = new ArrayList<>();
        for (Object item : values) {
            resultSet.add((Short) item);
        }
        if(resultSet.size() == 1) {
            return new PlcInteger(resultSet.get(0));
        } else {
            return new PlcList(resultSet);
        }
    }

    @Override
    public PlcValue encodeInteger(PlcField field, Object[] values) {
        OpcuaField adsField = (OpcuaField) field;
        ArrayList<Integer> resultSet = new ArrayList<>();
        for (Object item : values) {
            resultSet.add((Integer) item);
        }
        if(resultSet.size() == 1) {
            return new PlcInteger(resultSet.get(0));
        } else {
            return new PlcList(resultSet);
        }
    }

    @Override
    public PlcValue encodeBigInteger(PlcField field, Object[] values) {
        OpcuaField adsField = (OpcuaField) field;
        ArrayList<BigInteger> resultSet = new ArrayList<>();
        for (Object item : values) {
            resultSet.add((BigInteger) item);
        }
        if(resultSet.size() == 1) {
            return new PlcBigInteger(resultSet.get(0));
        } else {
            return new PlcList(resultSet);
        }
    }

    @Override
    public PlcValue encodeLong(PlcField field, Object[] values) {
        OpcuaField adsField = (OpcuaField) field;
        ArrayList<Long> resultSet = new ArrayList<>();
        for (Object item : values) {
            resultSet.add((Long) item);
        }
        if(resultSet.size() == 1) {
            return new PlcLong(resultSet.get(0));
        } else {
            return new PlcList(resultSet);
        }
    }

    @Override
    public PlcValue encodeFloat(PlcField field, Object[] values) {
        OpcuaField adsField = (OpcuaField) field;
        ArrayList<Float> resultSet = new ArrayList<>();
        for (Object item : values) {
            resultSet.add((Float) item);
        }
        if(resultSet.size() == 1) {
            return new PlcFloat(resultSet.get(0));
        } else {
            return new PlcList(resultSet);
        }
    }


    @Override
    public PlcValue encodeDouble(PlcField field, Object[] values) {
        OpcuaField adsField = (OpcuaField) field;
        ArrayList<Double> resultSet = new ArrayList<>();
        for (Object item : values) {
            resultSet.add((Double) item);
        }
        if(resultSet.size() == 1) {
            return new PlcDouble(resultSet.get(0));
        } else {
            return new PlcList(resultSet);
        }
    }

<<<<<<< HEAD

    @Override
    public BaseDefaultFieldItem encodeByteArray(PlcField field, Object[] values) {
        OpcuaField adsField = (OpcuaField) field;
        Byte[][] byteArray = new Byte[values.length][];
        int innerCounter = 0;
        for (Object item : values) {
            byte[] itemArray = (byte[]) item;
            byteArray[innerCounter] = new Byte[((byte[]) item).length];
            for (int counter = 0; counter < itemArray.length; counter++) {
                byteArray[innerCounter][counter] = itemArray[counter];
            }
            innerCounter++;
        }
        return new DefaultByteArrayFieldItem(byteArray);
    }
=======
>>>>>>> f689ba87
}<|MERGE_RESOLUTION|>--- conflicted
+++ resolved
@@ -28,10 +28,6 @@
 import java.util.ArrayList;
 
 /**
-<<<<<<< HEAD
- * @author Matthias Milan Strljic
-=======
->>>>>>> f689ba87
  * Created by Matthias Milan Strljic on 10.05.2019
  */
 public class OpcuaPlcFieldHandler extends DefaultPlcFieldHandler {
@@ -171,23 +167,4 @@
         }
     }
 
-<<<<<<< HEAD
-
-    @Override
-    public BaseDefaultFieldItem encodeByteArray(PlcField field, Object[] values) {
-        OpcuaField adsField = (OpcuaField) field;
-        Byte[][] byteArray = new Byte[values.length][];
-        int innerCounter = 0;
-        for (Object item : values) {
-            byte[] itemArray = (byte[]) item;
-            byteArray[innerCounter] = new Byte[((byte[]) item).length];
-            for (int counter = 0; counter < itemArray.length; counter++) {
-                byteArray[innerCounter][counter] = itemArray[counter];
-            }
-            innerCounter++;
-        }
-        return new DefaultByteArrayFieldItem(byteArray);
-    }
-=======
->>>>>>> f689ba87
 }