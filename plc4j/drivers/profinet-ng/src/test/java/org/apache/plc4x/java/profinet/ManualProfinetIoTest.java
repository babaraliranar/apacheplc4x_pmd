/*
 * Licensed to the Apache Software Foundation (ASF) under one
 * or more contributor license agreements.  See the NOTICE file
 * distributed with this work for additional information
 * regarding copyright ownership.  The ASF licenses this file
 * to you under the Apache License, Version 2.0 (the
 * "License"); you may not use this file except in compliance
 * with the License.  You may obtain a copy of the License at
 *
 *   https://www.apache.org/licenses/LICENSE-2.0
 *
 * Unless required by applicable law or agreed to in writing,
 * software distributed under the License is distributed on an
 * "AS IS" BASIS, WITHOUT WARRANTIES OR CONDITIONS OF ANY
 * KIND, either express or implied.  See the License for the
 * specific language governing permissions and limitations
 * under the License.
 */

package org.apache.plc4x.java.profinet;

import org.apache.plc4x.java.DefaultPlcDriverManager;
import org.apache.plc4x.java.api.PlcConnection;
import org.apache.plc4x.java.api.messages.*;
<<<<<<< HEAD
=======
import org.apache.plc4x.java.profinet.tag.ProfinetTag;
>>>>>>> 40c01b78

import java.time.Duration;
import java.util.List;
import java.util.concurrent.TimeUnit;

public class ManualProfinetIoTest {

    public static void main(String[] args) throws Exception {
        // TODO:
        //try(PlcConnection connection =  new DefaultPlcDriverManager().getConnection("profinet:raw://192.168.24.41")) {
        try(PlcConnection connection =  new DefaultPlcDriverManager().getConnection("profinet:raw://192.168.24.31")) {
            // Find out which values are available on this device.
            PlcBrowseRequest browseRequest = connection.browseRequestBuilder().addQuery("all", "*").build();
            PlcSubscriptionRequest.Builder subscriptionRequestBuilder = connection.subscriptionRequestBuilder();
            PlcBrowseResponse plcBrowseResponse = browseRequest.execute().get();

            // Build a subscription request to subscribe to all available fields.
            PlcSubscriptionRequest.Builder subscriptionRequestBuilder = connection.subscriptionRequestBuilder();
            for (String queryName : plcBrowseResponse.getQueryNames()) {
                List<PlcBrowseItem> values = plcBrowseResponse.getValues(queryName);
                for (PlcBrowseItem value : values) {
                    System.out.println(value.getName() + ": " + value.getTag().getAddressString());
<<<<<<< HEAD
                    subscriptionRequestBuilder.addChangeOfStateTag(value.getName(), value.getTag());
                }
            }
            PlcSubscriptionRequest subscriptionRequest = subscriptionRequestBuilder.build();

            // Execute the subscription request.
            PlcSubscriptionResponse subscriptionResponse = subscriptionRequest.execute().get(5000, TimeUnit.MILLISECONDS);
=======

                    // If it's an INPUT tag, add it to the subscription request.
                    if(value.getTag() instanceof ProfinetTag) {
                        ProfinetTag profinetTag = (ProfinetTag) value.getTag();
                        if(profinetTag.getDirection() == ProfinetTag.Direction.INPUT) {
                            subscriptionRequestBuilder.addCyclicTag(value.getName(), value.getTag(), Duration.ofMillis(1000));
                        }
                    }
                }
            }

            // Create and execute the subscription request.
            PlcSubscriptionRequest subscriptionRequest = subscriptionRequestBuilder.build();
            PlcSubscriptionResponse subscriptionResponse = subscriptionRequest.execute().get(10000, TimeUnit.MILLISECONDS);
>>>>>>> 40c01b78
            System.out.println(subscriptionResponse);
        }
    }

}<|MERGE_RESOLUTION|>--- conflicted
+++ resolved
@@ -22,10 +22,7 @@
 import org.apache.plc4x.java.DefaultPlcDriverManager;
 import org.apache.plc4x.java.api.PlcConnection;
 import org.apache.plc4x.java.api.messages.*;
-<<<<<<< HEAD
-=======
 import org.apache.plc4x.java.profinet.tag.ProfinetTag;
->>>>>>> 40c01b78
 
 import java.time.Duration;
 import java.util.List;
@@ -34,29 +31,15 @@
 public class ManualProfinetIoTest {
 
     public static void main(String[] args) throws Exception {
-        // TODO:
         //try(PlcConnection connection =  new DefaultPlcDriverManager().getConnection("profinet:raw://192.168.24.41")) {
         try(PlcConnection connection =  new DefaultPlcDriverManager().getConnection("profinet:raw://192.168.24.31")) {
-            // Find out which values are available on this device.
             PlcBrowseRequest browseRequest = connection.browseRequestBuilder().addQuery("all", "*").build();
             PlcSubscriptionRequest.Builder subscriptionRequestBuilder = connection.subscriptionRequestBuilder();
             PlcBrowseResponse plcBrowseResponse = browseRequest.execute().get();
-
-            // Build a subscription request to subscribe to all available fields.
-            PlcSubscriptionRequest.Builder subscriptionRequestBuilder = connection.subscriptionRequestBuilder();
             for (String queryName : plcBrowseResponse.getQueryNames()) {
                 List<PlcBrowseItem> values = plcBrowseResponse.getValues(queryName);
                 for (PlcBrowseItem value : values) {
                     System.out.println(value.getName() + ": " + value.getTag().getAddressString());
-<<<<<<< HEAD
-                    subscriptionRequestBuilder.addChangeOfStateTag(value.getName(), value.getTag());
-                }
-            }
-            PlcSubscriptionRequest subscriptionRequest = subscriptionRequestBuilder.build();
-
-            // Execute the subscription request.
-            PlcSubscriptionResponse subscriptionResponse = subscriptionRequest.execute().get(5000, TimeUnit.MILLISECONDS);
-=======
 
                     // If it's an INPUT tag, add it to the subscription request.
                     if(value.getTag() instanceof ProfinetTag) {
@@ -71,7 +54,6 @@
             // Create and execute the subscription request.
             PlcSubscriptionRequest subscriptionRequest = subscriptionRequestBuilder.build();
             PlcSubscriptionResponse subscriptionResponse = subscriptionRequest.execute().get(10000, TimeUnit.MILLISECONDS);
->>>>>>> 40c01b78
             System.out.println(subscriptionResponse);
         }
     }
