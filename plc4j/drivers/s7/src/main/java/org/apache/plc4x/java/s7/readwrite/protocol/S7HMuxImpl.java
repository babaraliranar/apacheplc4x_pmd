/*
 * Licensed to the Apache Software Foundation (ASF) under one
 * or more contributor license agreements.  See the NOTICE file
 * distributed with this work for additional information
 * regarding copyright ownership.  The ASF licenses this file
 * to you under the Apache License, Version 2.0 (the
 * "License"); you may not use this file except in compliance
 * with the License.  You may obtain a copy of the License at
 *
 *   https://www.apache.org/licenses/LICENSE-2.0
 *
 * Unless required by applicable law or agreed to in writing,
 * software distributed under the License is distributed on an
 * "AS IS" BASIS, WITHOUT WARRANTIES OR CONDITIONS OF ANY
 * KIND, either express or implied.  See the License for the
 * specific language governing permissions and limitations
 * under the License.
 */
package org.apache.plc4x.java.s7.readwrite.protocol;

import io.netty.buffer.ByteBuf;
import io.netty.channel.Channel;
import io.netty.channel.ChannelHandler;
import io.netty.channel.ChannelHandler.Sharable;
import io.netty.channel.ChannelHandlerContext;
import io.netty.channel.embedded.EmbeddedChannel;
import io.netty.handler.codec.MessageToMessageCodec;
import io.netty.handler.timeout.ReadTimeoutHandler;
import io.netty.util.AttributeKey;
import org.apache.plc4x.java.spi.configuration.PlcConnectionConfiguration;
import org.apache.plc4x.java.s7.readwrite.configuration.S7Configuration;
import org.apache.plc4x.java.spi.events.ConnectEvent;
import org.apache.plc4x.java.spi.events.ConnectedEvent;
import org.apache.plc4x.java.spi.events.DisconnectEvent;
import org.apache.plc4x.java.spi.events.DisconnectedEvent;
import org.slf4j.Logger;
import org.slf4j.LoggerFactory;

import java.time.LocalTime;
import java.util.List;

/**
 * Implementation of a multiplexing channel, from an embedded channel to two
 * possible TCP connections, primary and secondary.
 * The objective is to allow connections to individual systems
 * with a two CP (PN CPUs, CP343-1, CP443-1 or similar), or H-type systems
 * (S7-400H or S7-1500H).
 * The user App must be in charge of restoring the requests or
 * subscriptions that it is requesting.
 */
@Sharable
public class S7HMuxImpl extends MessageToMessageCodec<ByteBuf, ByteBuf> implements S7HMux {

    private static final Logger logger = LoggerFactory.getLogger(S7HMuxImpl.class);

    /*
     * This attribute indicates to the other handlers that the channel is connected
     * or disconnected because a switch is being made between TCP channels or
     * both TCP channels are disconnected.
     * Default value: false
     */
    final static AttributeKey<Boolean> IS_CONNECTED = AttributeKey.valueOf("IS_CONNECTED");

    /*
     * This attribute indicates to the other handlers that the channel is connected
     * or disconnected because a switch is being made between TCP channels or
     * both TCP channels are disconnected.
     * Default value: false
     */
    final static AttributeKey<Boolean> WAS_CONNECTED = AttributeKey.valueOf("WAS_CONNECTED");


    /*
     * This attribute indicates to the other handlers which channel is being used,
     * this allows the request to be properly prepared.
     * For example, in the case of a CPU with two CPs, you should change
     * the "slot", in the case of H systems, you should change the "rack",
     * the correct values will be defined in the connection URL.
     * Default value: true
     */
    final static AttributeKey<Boolean> IS_PRIMARY = AttributeKey.valueOf("IS_PRIMARY");

    /*
     * This is the maximum waiting time for reading on the TCP channel.
     * As there is no traffic, it must be assumed that the connection with the
     * interlocutor was lost and it must be restarted.
     * When the channel is closed, the "fail over" is carried out
     * in case of having the secondary channel, or it is expected that it
     * will be restored automatically, which is done every 4 seconds.
     * Default value: 8 sec.
     */
    final static AttributeKey<Integer> READ_TIME_OUT = AttributeKey.valueOf("READ_TIME_OUT");

    /*
     * If your application requires sampling times greater than the
     * set "watchdog" time, it is important that the PING option is activated,
     * this will prevent the TCP channel from being closed unnecessarily.
     * Default value: false
     */
    final static AttributeKey<Boolean> IS_PING_ACTIVE = AttributeKey.valueOf("IS_PIN_ACTIVE");

    /*
     * Time value in seconds at which the execution of the PING will be scheduled.
     * Generally set by developer experience, but generally should be the same
     * as READ_TIME_OUT / 2.
     * Default value: -1
     */
    final static AttributeKey<Integer> PING_TIME = AttributeKey.valueOf("PING_TIME");

    /*
     * Time for supervision of TCP channels. If the channel is not active,
     * a safe stop of the EventLoop must be performed, to ensure that
     * no additional tasks are created.
     * Default value: 4
     */
    final static AttributeKey<Integer> RETRY_TIME = AttributeKey.valueOf("RETRY_TIME");

    ChannelHandlerContext embedCtx = null;
    protected Channel embededChannel = null;
    protected Channel tcpChannel = null;
    protected Channel primaryChannel = null;
    protected Channel secondaryChannel = null;

    /*
     * From S7ProtocolLogic
     * TODO: Evaluate if the "embed_ctx" is really required since we set
     *  the Embeded channel when we created it.
     */
    @Override
    protected void encode(ChannelHandlerContext ctx, ByteBuf outBB, List<Object> list) {
        if ((embedCtx == null) && (ctx.channel() instanceof EmbeddedChannel)) embedCtx = ctx;
        if ((tcpChannel != null) && (embedCtx == ctx)) {
            tcpChannel.writeAndFlush(outBB.copy());
        }
        list.add(outBB.copy());
    }

    /*
     * To S7ProtocolLogic
     * The information received here from the channel "tcp_channel" is sent to
     * the pipeline of the channel "embeded_channel"
     */
    @Override
    protected void decode(ChannelHandlerContext ctx, ByteBuf inBB, List<Object> list) throws Exception {
        embedCtx.fireChannelRead(inBB.copy());
    }

    @Override
    public void channelRegistered(ChannelHandlerContext ctx) throws Exception {
        super.channelRegistered(ctx);
        logger.debug("channelRegistered: " + ctx.name());
    }

    @Override
    public void exceptionCaught(ChannelHandlerContext ctx, Throwable cause) throws Exception {
        super.exceptionCaught(ctx, cause);
        logger.debug("exceptionCaught: " + ctx.name());
    }

    @Override
    public void channelWritabilityChanged(ChannelHandlerContext ctx) throws Exception {
        super.channelWritabilityChanged(ctx);
        logger.debug("channelWritabilityChanged: " + ctx.name());
    }

    /*
     * The events detected here flow from the S7ProtocolLogic object.
     * Upon receiving the "ConnectedEvent" event, we must safely add the watchdog
     * to the pipeline of the "tcp_channel" connection.
     * The supervision time can be defined in the connection URL,
     * the default value being 0 secs disabling this function.
     * This value being defined experimentally, a typical value is 8 seconds.
     */
    @Override
    public void userEventTriggered(ChannelHandlerContext ctx, Object evt) throws Exception {
        logger.info(LocalTime.now() + " userEventTriggered: " + ctx.name() + " Event: " + evt);

        if (evt instanceof ConnectedEvent) {
            try {
                ChannelHandler watchdog = tcpChannel.pipeline().get("watchdog");
                if (watchdog != null) {
                    tcpChannel.pipeline().remove(watchdog);
                }

            } catch (Exception ex) {
                logger.info(ex.toString());
            }
            try {
                if ((embededChannel.attr(READ_TIME_OUT).get() > 0) &&
                    embededChannel.attr(IS_PING_ACTIVE).get())
                    tcpChannel.pipeline().addFirst("watchdog",
                        new ReadTimeoutHandler(embededChannel.attr(READ_TIME_OUT).get()));
                if (tcpChannel.isActive()) {
                    embededChannel.attr(IS_CONNECTED).set(true);
                } else {
                    embededChannel.attr(IS_CONNECTED).set(false);
                }
            } catch (Exception ex) {
                logger.info(ex.toString());
            }
        }

        if (evt instanceof DisconnectEvent) {
            logger.info("DisconnectEvent");
        }
<<<<<<< HEAD
        
        // trigger other event handlers after IS_CONNECTED was set
        super.userEventTriggered(ctx, evt);
=======
>>>>>>> 609b9303
    }

    @Override
    public void channelReadComplete(ChannelHandlerContext ctx) throws Exception {
        super.channelReadComplete(ctx);
        logger.debug(LocalTime.now() + " channelReadComplete: " + ctx.name());
    }

    @Override
    public void channelInactive(ChannelHandlerContext ctx) throws Exception {
        super.channelInactive(ctx);
        logger.debug("channelInactive: " + ctx.name());
    }

    @Override
    public void channelActive(ChannelHandlerContext ctx) throws Exception {
        super.channelActive(ctx);
        logger.debug("channelActive: " + ctx.name());
    }

    @Override
    public void channelUnregistered(ChannelHandlerContext ctx) throws Exception {
        super.channelUnregistered(ctx);
        logger.debug("{} channelUnregistered: {}", LocalTime.now(), ctx.name());
        String strCanal = (tcpChannel == primaryChannel) ? "PRIMARY" : "SECONDARY";
        logger.info("Unregistered of channel: {}", strCanal);
        //TODO: If embedded channel is closed, we need close all channels
        if (ctx == embedCtx) return;

        if (tcpChannel == ctx.channel()) {
            embededChannel.attr(IS_CONNECTED).set(false);
            embededChannel.attr(WAS_CONNECTED).set(true);
            embededChannel.pipeline().fireUserEventTriggered(new DisconnectedEvent());
        }

        if (embedCtx != null)
            logger.info(embedCtx.executor().toString());

        if ((tcpChannel == primaryChannel) &&
            (primaryChannel == ctx.channel()))
            if ((!primaryChannel.isActive()) &&
                (secondaryChannel != null))
                if (secondaryChannel.isActive()) {
                    synchronized (tcpChannel) {
                        logger.info("Using secondary TCP channel.");
                        tcpChannel = secondaryChannel;
                        embededChannel.attr(IS_PRIMARY).set(false);
                        embededChannel.pipeline().fireUserEventTriggered(new ConnectEvent());
                    }
                }


        if ((tcpChannel == secondaryChannel) &&
            (secondaryChannel == ctx.channel()))
            if ((!secondaryChannel.isActive()) &&
                (primaryChannel != null))
                if (primaryChannel.isActive()) {
                    synchronized (tcpChannel) {
                        logger.info("Using primary TCP channel.");
                        tcpChannel = primaryChannel;
                        embededChannel.attr(IS_PRIMARY).set(true);
                        embededChannel.pipeline().fireUserEventTriggered(new ConnectEvent());
                    }
                }
    }

    @Override
    public void setEmbededhannel(Channel embeded_channel, PlcConnectionConfiguration configuration) {
        final S7Configuration conf = (S7Configuration) configuration;
        this.embededChannel = embeded_channel;
        this.embededChannel.attr(IS_CONNECTED).set(false);
        this.embededChannel.attr(WAS_CONNECTED).set(false);
        this.embededChannel.attr(IS_PRIMARY).set(true);

        //From the URL
        this.embededChannel.attr(READ_TIME_OUT).set(conf.getReadTimeout());
        this.embededChannel.attr(IS_PING_ACTIVE).set(conf.getPing());
        this.embededChannel.attr(PING_TIME).set(conf.getPingTime());
        this.embededChannel.attr(RETRY_TIME).set(conf.getRetryTime());
    }

    @Override
    public void setPrimaryChannel(Channel primary_channel) {
        if ((this.primaryChannel == null) && (tcpChannel == null)) {
            if (primary_channel != null) {
                this.primaryChannel = primary_channel;
                tcpChannel = primary_channel;
                embededChannel.attr(IS_PRIMARY).set(true);
            }
        } else if ((this.primaryChannel == null) ||
            ((tcpChannel == secondaryChannel)) && (tcpChannel.isActive())) {
            this.primaryChannel = primary_channel;

        } else if ((!this.primaryChannel.isActive()) && (tcpChannel == secondaryChannel)) {
            this.primaryChannel = primary_channel;

        } else if (((!this.primaryChannel.isActive()) && (tcpChannel == this.primaryChannel)) ||
            (primary_channel.isActive())) {
            synchronized (tcpChannel) {
                tcpChannel.close();
                this.primaryChannel = primary_channel;
                tcpChannel = primary_channel;
                embededChannel.attr(IS_PRIMARY).set(true);

                if (tcpChannel.isActive()) {
                    embedCtx.fireUserEventTriggered(new ConnectEvent());
                }
            }
        } else if (primary_channel.isActive()) {

        }
    }

    @Override
    public void setSecondaryChannel(Channel secondary_channel) {
        if ((this.primaryChannel == null) && (tcpChannel == null)) {
            if (secondary_channel != null) {
                this.secondaryChannel = secondary_channel;
                tcpChannel = secondary_channel;
                embededChannel.attr(IS_PRIMARY).set(false);
            }

        } else if ((this.secondaryChannel == null) ||
            ((tcpChannel == primaryChannel)) && (tcpChannel.isActive())) {
            this.secondaryChannel = secondary_channel;

        } else if ((!this.secondaryChannel.isActive()) && (tcpChannel == primaryChannel)) {
            this.secondaryChannel = secondary_channel;

        } else if (((!this.secondaryChannel.isActive()) && (tcpChannel == this.secondaryChannel)) ||
            (secondary_channel.isActive())) {
            synchronized (tcpChannel) {
                tcpChannel.close();
                this.secondaryChannel = secondary_channel;
                tcpChannel = secondary_channel;
                embededChannel.attr(IS_PRIMARY).set(false);
            }
            if (tcpChannel.isActive()) {
                embedCtx.fireUserEventTriggered(new ConnectEvent());
            }
        }
    }

    @Override
    public Channel getTCPChannel() {
        return tcpChannel;
    }

}<|MERGE_RESOLUTION|>--- conflicted
+++ resolved
@@ -203,12 +203,9 @@
         if (evt instanceof DisconnectEvent) {
             logger.info("DisconnectEvent");
         }
-<<<<<<< HEAD
         
         // trigger other event handlers after IS_CONNECTED was set
         super.userEventTriggered(ctx, evt);
-=======
->>>>>>> 609b9303
     }
 
     @Override
