--- conflicted
+++ resolved
@@ -298,7 +298,7 @@
         // Create a new Request with correct tpuId (is not known before)
         S7MessageRequest s7MessageRequest = new S7MessageRequest(tpduId, request.getParameter(), request.getPayload());
 
-        TPKTPacket tpktPacket = new TPKTPacket(new COTPPacketData(null, s7MessageRequest, true, (short) tpduId));
+        TPKTPacket tpktPacket = new TPKTPacket(new COTPPacketData(null, s7MessageRequest, true, (short) tpduId, 9999));
         // Start a new request-transaction (Is ended in the response-handler)
         RequestTransactionManager.RequestTransaction transaction = tm.startRequest();
         transaction.submit(() -> context.sendRequest(tpktPacket)
@@ -358,10 +358,10 @@
                 null,
                 new S7MessageRequest(tpduId,
                     new S7ParameterWriteVarRequest(parameterItems),
-                    new S7PayloadWriteVarRequest(payloadItems)
+                    new S7PayloadWriteVarRequest(payloadItems, null)
                 ),
                 true,
-                (short) tpduId
+                (short) tpduId, 9999
             )
         );
         
@@ -434,8 +434,8 @@
         TPKTPacket tpktPacket = new TPKTPacket(new COTPPacketData(null,
             new S7MessageUserData(tpduId,
                 new S7ParameterUserData(parameterItems),
-                new S7PayloadUserData(payloadItems)),
-            true, (short) tpduId));
+                new S7PayloadUserData(payloadItems, null)),
+            true, (short) tpduId, 9999));
 
         // Start a new request-transaction (Is ended in the response-handler)
         RequestTransactionManager.RequestTransaction transaction = tm.startRequest();
@@ -734,8 +734,8 @@
             new S7ParameterUserDataItemCPUFunctions((short) 0x11, (byte) 0x4, (byte) 0x4, (short) 0x01, (short) 0x00, null, null, null)
         )), new S7PayloadUserData(Collections.singletonList(
             new S7PayloadUserDataItemCpuFunctionReadSzlRequest(DataTransportErrorCode.OK, DataTransportSize.OCTET_STRING, new SzlId(SzlModuleTypeClass.CPU, (byte) 0x00, SzlSublist.MODULE_IDENTIFICATION), 0x0000)
-        )));
-        COTPPacketData cotpPacketData = new COTPPacketData(null, identifyRemoteMessage, true, (short) 2);
+        ), null));
+        COTPPacketData cotpPacketData = new COTPPacketData(null, identifyRemoteMessage, true, (short) 2, 9999);
         return new TPKTPacket(cotpPacketData);
     }
 
@@ -763,18 +763,19 @@
             new S7ParameterSetupCommunication(
                 s7DriverContext.getMaxAmqCaller(), s7DriverContext.getMaxAmqCallee(), s7DriverContext.getPduSize());
         S7Message s7Message = new S7MessageRequest(0, s7ParameterSetupCommunication,
-            null);
-        COTPPacketData cotpPacketData = new COTPPacketData(null, s7Message, true, (short) 1);
+            null);       
+        COTPPacketData cotpPacketData = new COTPPacketData(null, s7Message, true, (short) 1, 9999);
+
         return new TPKTPacket(cotpPacketData);
     }
 
     private COTPPacketConnectionRequest createCOTPConnectionRequest(int calledTsapId, int callingTsapId, COTPTpduSize cotpTpduSize) {
         return new COTPPacketConnectionRequest(
             Arrays.asList(
-                new COTPParameterCallingTsap(callingTsapId),
-                new COTPParameterCalledTsap(calledTsapId),
-                new COTPParameterTpduSize(cotpTpduSize)
-            ), null, (short) 0x0000, (short) 0x000F, COTPProtocolClass.CLASS_0);
+                new COTPParameterCallingTsap(callingTsapId,(short) 0),
+                new COTPParameterCalledTsap(calledTsapId, (short) 0),
+                new COTPParameterTpduSize(cotpTpduSize, (short) 0)
+            ), null, (short) 0x0000, (short) 0x000F, COTPProtocolClass.CLASS_0, 0);
     }
 
     private PlcResponse decodeReadResponse(S7Message responseMessage, PlcReadRequest plcReadRequest) throws PlcProtocolException {
@@ -931,11 +932,7 @@
             }
             if (byteBuffer != null) {
                 byte[] data = byteBuffer.array();
-<<<<<<< HEAD
                 return new S7VarPayloadDataItem(DataTransportErrorCode.OK, transportSize, data, hasNext);
-=======
-                return new S7VarPayloadDataItem(DataTransportErrorCode.OK, transportSize, data/*, hasNext*/);
->>>>>>> fe81684d
             }
         } catch (SerializationException e) {
             logger.warn("Error serializing tag item of type: '{}'", tag.getDataType().name(), e);
