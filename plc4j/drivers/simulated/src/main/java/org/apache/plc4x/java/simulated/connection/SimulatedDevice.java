--- conflicted
+++ resolved
@@ -21,7 +21,6 @@
 import org.apache.commons.lang3.tuple.Pair;
 import org.apache.plc4x.java.api.model.PlcSubscriptionField;
 import org.apache.plc4x.java.api.model.PlcSubscriptionHandle;
-<<<<<<< HEAD
 import org.apache.plc4x.java.api.value.*;
 import org.apache.plc4x.java.simulated.field.SimulatedField;
 import org.apache.plc4x.java.simulated.readwrite.io.DataItemIO;
@@ -29,12 +28,9 @@
 import org.apache.plc4x.java.spi.generation.ParseException;
 import org.apache.plc4x.java.spi.generation.ReadBuffer;
 import org.apache.plc4x.java.spi.model.InternalPlcSubscriptionHandle;
-=======
-import org.apache.plc4x.java.api.value.PlcValue;
 import org.apache.plc4x.java.spi.model.DefaultPlcSubscriptionField;
 import org.apache.plc4x.java.spi.values.IEC61131ValueHandler;
 import org.apache.plc4x.java.simulated.field.SimulatedField;
->>>>>>> 1d3fc22d
 
 import java.nio.charset.StandardCharsets;
 import java.time.Duration;
@@ -105,41 +101,11 @@
     private PlcValue randomValue(SimulatedField field) {
         Object result = null;
 
-<<<<<<< HEAD
         Short fieldDataType = SimulatedDataType.valueOf(field.getPlcDataType()).getValue();
         Short fieldDataTypeSize = SimulatedDataType.valueOf(field.getPlcDataType()).getDataTypeSize();
 
         byte[] b = new byte[fieldDataTypeSize];
         new Random().nextBytes(b);
-=======
-        if (type.equals(Byte.class)) {
-            return IEC61131ValueHandler.of((byte) random.nextInt(1 << 8));
-        }
-
-        if (type.equals(Short.class)) {
-            return IEC61131ValueHandler.of((short) random.nextInt(1 << 16));
-        }
-
-        if (type.equals(Integer.class)) {
-            return IEC61131ValueHandler.of(random.nextInt());
-        }
-
-        if (type.equals(Long.class)) {
-            return IEC61131ValueHandler.of(random.nextLong());
-        }
-
-        if (type.equals(Float.class)) {
-            return IEC61131ValueHandler.of(random.nextFloat());
-        }
-
-        if (type.equals(Double.class)) {
-            return IEC61131ValueHandler.of(random.nextDouble());
-        }
-
-        if (type.equals(Boolean.class)) {
-            return IEC61131ValueHandler.of(random.nextBoolean());
-        }
->>>>>>> 1d3fc22d
 
         ReadBuffer io = new ReadBuffer(b);
         try {
@@ -150,12 +116,8 @@
             } else {
                 return DataItemIO.staticParse(io, fieldDataType, (short) 1);
             }
-<<<<<<< HEAD
         } catch (ParseException e) {
             return null;
-=======
-            return IEC61131ValueHandler.of(sb.toString());
->>>>>>> 1d3fc22d
         }
 
     }
