--- conflicted
+++ resolved
@@ -24,11 +24,7 @@
   <parent>
     <groupId>org.apache.plc4x.examples</groupId>
     <artifactId>plc4j-hello-webapp</artifactId>
-<<<<<<< HEAD
-    <version>0.7.0</version>
-=======
     <version>0.8.0</version>
->>>>>>> ebd0d6cb
   </parent>
 
   <artifactId>plc4j-hello-webapp-webapp</artifactId>
@@ -113,20 +109,12 @@
     <dependency>
       <groupId>org.apache.plc4x</groupId>
       <artifactId>plc4j-api</artifactId>
-<<<<<<< HEAD
-      <version>0.7.0</version>
-=======
       <version>0.8.0</version>
->>>>>>> ebd0d6cb
     </dependency>
     <dependency>
       <groupId>org.apache.plc4x</groupId>
       <artifactId>plc4j-spi</artifactId>
-<<<<<<< HEAD
-      <version>0.7.0</version>
-=======
       <version>0.8.0</version>
->>>>>>> ebd0d6cb
       <exclusions>
         <exclusion>
           <artifactId>commons-logging</artifactId>
@@ -257,11 +245,7 @@
       <dependency>
         <groupId>org.apache.plc4x.examples</groupId>
         <artifactId>plc4j-hello-webapp-client</artifactId>
-<<<<<<< HEAD
-        <version>0.7.0</version>
-=======
         <version>0.8.0</version>
->>>>>>> ebd0d6cb
         <type>war</type>
       </dependency>
 
