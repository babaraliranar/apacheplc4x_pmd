/*
 * Licensed to the Apache Software Foundation (ASF) under one
 * or more contributor license agreements.  See the NOTICE file
 * distributed with this work for additional information
 * regarding copyright ownership.  The ASF licenses this file
 * to you under the Apache License, Version 2.0 (the
 * "License"); you may not use this file except in compliance
 * with the License.  You may obtain a copy of the License at
 *
 *   https://www.apache.org/licenses/LICENSE-2.0
 *
 * Unless required by applicable law or agreed to in writing,
 * software distributed under the License is distributed on an
 * "AS IS" BASIS, WITHOUT WARRANTIES OR CONDITIONS OF ANY
 * KIND, either express or implied.  See the License for the
 * specific language governing permissions and limitations
 * under the License.
 */
package org.apache.plc4x.java.examples.helloplc4x.discoverandbrowse;

import org.apache.commons.lang3.StringUtils;
import org.apache.plc4x.java.PlcDriverManager;
import org.apache.plc4x.java.api.PlcConnection;
import org.apache.plc4x.java.api.PlcDriver;
import org.apache.plc4x.java.api.messages.PlcBrowseItem;
import org.apache.plc4x.java.api.messages.PlcBrowseRequest;
import org.apache.plc4x.java.api.messages.PlcDiscoveryRequest;
import org.slf4j.Logger;
import org.slf4j.LoggerFactory;

public class HelloPlc4xDiscoverAndBrowse {

    private static final Logger logger = LoggerFactory.getLogger(HelloPlc4xDiscoverAndBrowse.class);

    public static void main(String[] args) throws Exception {
        // Iterate over all installed drivers and execute their browse functionality (If they support it)
        PlcDriverManager driverManager = new PlcDriverManager();
<<<<<<< HEAD
        //try (PlcConnection connection = driverManager.getConnection("opcua:tcp://missy-nuc:53530/plc4x")) {
        try (PlcConnection connection = driverManager.getConnection("profinet:raw://192.168.90.128")) {
            if (connection.getMetadata().canBrowse()) {
                PlcBrowseRequest browseRequest = connection.browseRequestBuilder().build();
                browseRequest.execute().whenComplete((browseResponse, throwable) -> {
                    if (throwable != null) {
                        throwable.printStackTrace();
                    } else {
                        for (PlcBrowseItem value : browseResponse.getValues()) {
                            outputBrowseItem(value, 0);
=======
        for (String protocolCode : driverManager.listDrivers()) {
            PlcDriver driver = driverManager.getDriver(protocolCode);
            if (driver.getMetadata().canDiscover()) {
                logger.info("Performing discovery for {} protocol", driver.getProtocolName());

                PlcDiscoveryRequest discoveryRequest = driver.discoveryRequestBuilder().build();

                discoveryRequest.executeWithHandler(discoveryItem -> {
                    logger.info(" - Found device with connection-url {}", discoveryItem.getConnectionUrl());
                    try (PlcConnection connection = driverManager.getConnection(discoveryItem.getConnectionUrl())) {
                        if (connection.getMetadata().canBrowse()) {
                            PlcBrowseRequest browseRequest = connection.browseRequestBuilder().build();
                            browseRequest.execute().whenComplete((browseResponse, throwable) -> {
                                if (throwable != null) {
                                    throwable.printStackTrace();
                                } else {
                                    for (String queryName : browseResponse.getQueryNames()) {
                                        for (PlcBrowseItem value : browseResponse.getValues(queryName)) {
                                            outputBrowseItem(value, 0);
                                        }
                                    }
                                }
                            });
>>>>>>> 9c3b983e
                        }
                    }
                });
            }
        } catch (Exception e) {
            throw new RuntimeException(e);
        }
    }

    protected static void outputBrowseItem(PlcBrowseItem browseItem, int indent) {
        System.out.printf("%s%s : %s (%s %s %s)%n",
            StringUtils.repeat("   ", Math.max(0, indent)),
            browseItem.getTag().getAddressString(),
            browseItem.getTag().getPlcValueType().name(),
            browseItem.isReadable() ? "R" : " ",
            browseItem.isWritable() ? "W" : " ",
            browseItem.isSubscribable() ? "S" : " ");
        if (!browseItem.getChildren().isEmpty()) {
            for (PlcBrowseItem child : browseItem.getChildren().values()) {
                outputBrowseItem(child, indent + 1);
            }
        }
    }

}<|MERGE_RESOLUTION|>--- conflicted
+++ resolved
@@ -35,18 +35,6 @@
     public static void main(String[] args) throws Exception {
         // Iterate over all installed drivers and execute their browse functionality (If they support it)
         PlcDriverManager driverManager = new PlcDriverManager();
-<<<<<<< HEAD
-        //try (PlcConnection connection = driverManager.getConnection("opcua:tcp://missy-nuc:53530/plc4x")) {
-        try (PlcConnection connection = driverManager.getConnection("profinet:raw://192.168.90.128")) {
-            if (connection.getMetadata().canBrowse()) {
-                PlcBrowseRequest browseRequest = connection.browseRequestBuilder().build();
-                browseRequest.execute().whenComplete((browseResponse, throwable) -> {
-                    if (throwable != null) {
-                        throwable.printStackTrace();
-                    } else {
-                        for (PlcBrowseItem value : browseResponse.getValues()) {
-                            outputBrowseItem(value, 0);
-=======
         for (String protocolCode : driverManager.listDrivers()) {
             PlcDriver driver = driverManager.getDriver(protocolCode);
             if (driver.getMetadata().canDiscover()) {
@@ -70,13 +58,12 @@
                                     }
                                 }
                             });
->>>>>>> 9c3b983e
                         }
+                    } catch (Exception e) {
+                        throw new RuntimeException(e);
                     }
                 });
             }
-        } catch (Exception e) {
-            throw new RuntimeException(e);
         }
     }
 
