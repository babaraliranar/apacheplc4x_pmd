<project xmlns="http://maven.apache.org/POM/4.0.0" xmlns:xsi="http://www.w3.org/2001/XMLSchema-instance" xsi:schemaLocation="http://maven.apache.org/POM/4.0.0 http://maven.apache.org/xsd/maven-4.0.0.xsd">
  <modelVersion>4.0.0</modelVersion>

  <!--
  Licensed to the Apache Software Foundation (ASF) under one
  or more contributor license agreements.  See the NOTICE file
  distributed with this work for additional information
  regarding copyright ownership.  The ASF licenses this file
  to you under the Apache License, Version 2.0 (the
  "License"); you may not use this file except in compliance
  with the License.  You may obtain a copy of the License at

      http://www.apache.org/licenses/LICENSE-2.0

  Unless required by applicable law or agreed to in writing,
  software distributed under the License is distributed on an
  "AS IS" BASIS, WITHOUT WARRANTIES OR CONDITIONS OF ANY
  KIND, either express or implied.  See the License for the
  specific language governing permissions and limitations
  under the License.
  -->

  <parent>
    <groupId>org.apache.plc4x.examples</groupId>
    <artifactId>plc4j-examples</artifactId>
<<<<<<< HEAD
    <version>0.8.0</version>
  </parent>

  <artifactId>plc4j-poll-loop</artifactId>
  <version>0.8.0</version>
=======
    <version>0.9.0</version>
  </parent>

  <artifactId>plc4j-poll-loop</artifactId>
  <version>0.9.0</version>
>>>>>>> e9e9a58b
  <name>PLC4J: Examples: Poll Loop Example</name>
  <description>Fetches data in a continous loop</description>

  <properties>
    <app.main.class>org.apache.plc4x.java.examples.helloplc4x.HelloPlc4x</app.main.class>
  </properties>

  <dependencies>
    <dependency>
      <groupId>org.apache.plc4x</groupId>
      <artifactId>plc4j-api</artifactId>
<<<<<<< HEAD
      <version>0.8.0</version>
=======
      <version>0.9.0</version>
>>>>>>> e9e9a58b
    </dependency>

    <dependency>
      <groupId>org.slf4j</groupId>
      <artifactId>slf4j-api</artifactId>
    </dependency>
    <dependency>
      <groupId>org.slf4j</groupId>
      <artifactId>log4j-over-slf4j</artifactId>
      <version>1.7.25</version>
    </dependency>
  </dependencies>

  <build>
    <plugins>
      <plugin>
        <groupId>org.apache.maven.plugins</groupId>
        <artifactId>maven-dependency-plugin</artifactId>
        <configuration>
          <usedDependencies combine.children="append">
            <usedDependency>org.slf4j:log4j-over-slf4j</usedDependency>
          </usedDependencies>
        </configuration>
      </plugin>
    </plugins>
  </build>

</project><|MERGE_RESOLUTION|>--- conflicted
+++ resolved
@@ -23,19 +23,11 @@
   <parent>
     <groupId>org.apache.plc4x.examples</groupId>
     <artifactId>plc4j-examples</artifactId>
-<<<<<<< HEAD
-    <version>0.8.0</version>
-  </parent>
-
-  <artifactId>plc4j-poll-loop</artifactId>
-  <version>0.8.0</version>
-=======
     <version>0.9.0</version>
   </parent>
 
   <artifactId>plc4j-poll-loop</artifactId>
   <version>0.9.0</version>
->>>>>>> e9e9a58b
   <name>PLC4J: Examples: Poll Loop Example</name>
   <description>Fetches data in a continous loop</description>
 
@@ -47,11 +39,7 @@
     <dependency>
       <groupId>org.apache.plc4x</groupId>
       <artifactId>plc4j-api</artifactId>
-<<<<<<< HEAD
-      <version>0.8.0</version>
-=======
       <version>0.9.0</version>
->>>>>>> e9e9a58b
     </dependency>
 
     <dependency>
