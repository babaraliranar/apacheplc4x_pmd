--- conflicted
+++ resolved
@@ -25,29 +25,27 @@
 
 When reading from a PLC the response is converted into Avro. The mapping between PLC data types and Avro types is done as follows:
 
+Table of data mapping between plc data and Avro types (as specified in [Avro specification](https://avro.apache.org/docs/1.11.1/specification/#primitive-types)).
+
+
 | PLC type | Avro Type |
-|----------|-----------|
-| PlcBigDecimal | float |
-| PlcBigInteger | long |
-| PlcBitString | string |
+|----------:|-----------|
 | PlcBOOL | boolean |
-| PlcBYTE | string |
+| PlcBYTE | bytes |
+| PlcSINT | int |
+| PlcINT | int |
+| PlcLINT | long |
+| PlcREAL | float |
+| PlcLREAL | double |
 | PlcCHAR | string |
 | PlcDATE_AND_TIME | string |
 | PlcDATE | string |
 | PlcDINT | string |
 | PlcDWORD | string |
-| PlcINT | int |
-| PlcLINT | string |
-| PlcList | string |
-| PlcLREAL | string |
 | PlcLTIME | string |
 | PlcLWORD | string |
 | PlcNull | string |
-| PlcREAL | double |
-| PlcSINT | int |
 | PlcSTRING | string |
-| PlcStruct | string |
 | PlcTIME_OF_DAY | string |
 | PlcTIME | string |
 | PlcUDINT | string |
@@ -133,41 +131,4 @@
   "var4" : "4",
   "ts" : 1628783058433
 } ]
-<<<<<<< HEAD
-```
-=======
-```
-
-Also, it is important to keep in mind the Processor Scheduling Configuration. Using the parameter **Run Schedule** (for example to *1 sec*), the reading frequency can be set. Note that by default, this value is defined to 0 sec (as fast as possible).
-
-Table of data mapping between plc data and Avro types (as specified in [Avro specification](https://avro.apache.org/docs/1.11.1/specification/#primitive-types)).
-
-
-| PLC type | Avro Type |
-|----------:|-----------|
-| PlcBOOL | boolean |
-| PlcBYTE | bytes |
-| PlcSINT | int |
-| PlcINT | int |
-| PlcLINT | long |
-| PlcREAL | float |
-| PlcLREAL | double |
-| PlcCHAR | string |
-| PlcDATE_AND_TIME | string |
-| PlcDATE | string |
-| PlcDINT | string |
-| PlcDWORD | string |
-| PlcLTIME | string |
-| PlcLWORD | string |
-| PlcNull | string |
-| PlcSTRING | string |
-| PlcTIME_OF_DAY | string |
-| PlcTIME | string |
-| PlcUDINT | string |
-| PlcUINT | string |
-| PlcULINT | string |
-| PlcUSINT | string |
-| PlcWCHAR | string |
-| PlcWORD | string |
-| ELSE | string |
->>>>>>> 91bf9fa4
+```