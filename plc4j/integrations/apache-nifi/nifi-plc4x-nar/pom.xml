<?xml version="1.0" encoding="UTF-8"?>
<!--
  Licensed to the Apache Software Foundation (ASF) under one or more
  contributor license agreements. See the NOTICE file distributed with
  this work for additional information regarding copyright ownership.
  The ASF licenses this file to You under the Apache License, Version 2.0
  (the "License"); you may not use this file except in compliance with
  the License. You may obtain a copy of the License at
  http://www.apache.org/licenses/LICENSE-2.0
  Unless required by applicable law or agreed to in writing, software
  distributed under the License is distributed on an "AS IS" BASIS,
  WITHOUT WARRANTIES OR CONDITIONS OF ANY KIND, either express or implied.
  See the License for the specific language governing permissions and
  limitations under the License.
-->
<project xmlns="http://maven.apache.org/POM/4.0.0" xmlns:xsi="http://www.w3.org/2001/XMLSchema-instance" xsi:schemaLocation="http://maven.apache.org/POM/4.0.0 http://maven.apache.org/xsd/maven-4.0.0.xsd">
  <modelVersion>4.0.0</modelVersion>

  <parent>
    <groupId>org.apache.plc4x</groupId>
    <artifactId>plc4j-apache-nifi</artifactId>
<<<<<<< HEAD
    <version>0.6.0</version>
=======
    <version>0.7.0</version>
>>>>>>> a936a9fe
  </parent>

  <artifactId>plc4j-nifi-plc4x-nar</artifactId>
  <packaging>nar</packaging>

  <name>PLC4J: Integrations: Apache Nifi: NAR</name>

  <properties>
    <maven.javadoc.skip>true</maven.javadoc.skip>
    <source.skip>true</source.skip>
  </properties>

  <build>
    <pluginManagement>
      <plugins>
        <plugin>
          <groupId>org.owasp</groupId>
          <artifactId>dependency-check-maven</artifactId>
          <configuration>
            <suppressionFiles>${project.basedir}/false-positives.xml</suppressionFiles>
          </configuration>
        </plugin>
        <plugin>
          <groupId>org.apache.maven.plugins</groupId>
          <artifactId>maven-dependency-plugin</artifactId>
          <configuration>
            <usedDependencies>
              <usedDependency>org.apache.plc4x:plc4j-nifi-plc4x-processors</usedDependency>
              <usedDependency>org.apache.plc4x:plc4j-api</usedDependency>
              <usedDependency>org.apache.plc4x:plc4j-driver-ab-eth</usedDependency>
              <!--usedDependency>org.apache.plc4x:plc4j-driver-ads</usedDependency>
              <usedDependency>org.apache.plc4x:plc4j-driver-ethernet-ip</usedDependency-->
              <usedDependency>org.apache.plc4x:plc4j-driver-knxnetip</usedDependency>
              <usedDependency>org.apache.plc4x:plc4j-driver-modbus</usedDependency>
              <usedDependency>org.apache.plc4x:plc4j-driver-opcua</usedDependency>
              <usedDependency>org.apache.plc4x:plc4j-driver-s7</usedDependency>
              <usedDependency>org.apache.plc4x:plc4j-driver-simulated</usedDependency>
              <usedDependency>org.apache.plc4x:plc4j-transport-pcap-replay</usedDependency>
              <usedDependency>org.apache.plc4x:plc4j-transport-raw-socket</usedDependency>
              <usedDependency>org.apache.plc4x:plc4j-transport-serial</usedDependency>
              <usedDependency>org.apache.plc4x:plc4j-transport-tcp</usedDependency>
              <usedDependency>org.apache.plc4x:plc4j-transport-udp</usedDependency>
            </usedDependencies>
          </configuration>
        </plugin>
      </plugins>
    </pluginManagement>
  </build>

  <dependencies>
    <dependency>
      <groupId>org.apache.plc4x</groupId>
      <artifactId>plc4j-nifi-plc4x-processors</artifactId>
<<<<<<< HEAD
      <version>0.6.0</version>
=======
      <version>0.7.0</version>
>>>>>>> a936a9fe
    </dependency>
    <!-- PLC4X -->
    <dependency>
      <groupId>org.apache.plc4x</groupId>
      <artifactId>plc4j-api</artifactId>
<<<<<<< HEAD
      <version>0.6.0</version>
=======
      <version>0.7.0</version>
>>>>>>> a936a9fe
    </dependency>
    <!-- Bundle Drivers -->
    <dependency>
      <groupId>org.apache.plc4x</groupId>
<<<<<<< HEAD
      <artifactId>plc4j-driver-ads</artifactId>
      <version>0.6.0</version>
=======
      <artifactId>plc4j-driver-ab-eth</artifactId>
      <version>0.7.0</version>
>>>>>>> a936a9fe
    </dependency>
    <!--dependency>
        <groupId>org.apache.plc4x</groupId>
        <artifactId>plc4j-driver-ads</artifactId>
        <version>0.7.0-SNAPSHOT</version>
      </dependency>
      <dependency>
        <groupId>org.apache.plc4x</groupId>
        <artifactId>plc4j-driver-ethernet-ip</artifactId>
        <version>0.7.0-SNAPSHOT</version>
      </dependency-->
    <dependency>
      <groupId>org.apache.plc4x</groupId>
<<<<<<< HEAD
      <artifactId>plc4j-driver-ethernet-ip</artifactId>
      <version>0.6.0</version>
=======
      <artifactId>plc4j-driver-knxnetip</artifactId>
      <version>0.7.0</version>
>>>>>>> a936a9fe
    </dependency>
    <dependency>
      <groupId>org.apache.plc4x</groupId>
      <artifactId>plc4j-driver-modbus</artifactId>
<<<<<<< HEAD
      <version>0.6.0</version>
=======
      <version>0.7.0</version>
    </dependency>
    <dependency>
      <groupId>org.apache.plc4x</groupId>
      <artifactId>plc4j-driver-opcua</artifactId>
      <version>0.7.0</version>
>>>>>>> a936a9fe
    </dependency>
    <dependency>
      <groupId>org.apache.plc4x</groupId>
      <artifactId>plc4j-driver-s7</artifactId>
<<<<<<< HEAD
      <version>0.6.0</version>
=======
      <version>0.7.0</version>
>>>>>>> a936a9fe
    </dependency>
    <dependency>
      <groupId>org.apache.plc4x</groupId>
      <artifactId>plc4j-driver-simulated</artifactId>
<<<<<<< HEAD
      <version>0.6.0</version>
=======
      <version>0.7.0</version>
    </dependency>

    <dependency>
      <groupId>org.apache.plc4x</groupId>
      <artifactId>plc4j-transport-pcap-replay</artifactId>
      <version>0.7.0</version>
    </dependency>
    <dependency>
      <groupId>org.apache.plc4x</groupId>
      <artifactId>plc4j-transport-raw-socket</artifactId>
      <version>0.7.0</version>
    </dependency>
    <dependency>
      <groupId>org.apache.plc4x</groupId>
      <artifactId>plc4j-transport-serial</artifactId>
      <version>0.7.0</version>
    </dependency>
    <dependency>
      <groupId>org.apache.plc4x</groupId>
      <artifactId>plc4j-transport-tcp</artifactId>
      <version>0.7.0</version>
    </dependency>
    <dependency>
      <groupId>org.apache.plc4x</groupId>
      <artifactId>plc4j-transport-udp</artifactId>
      <version>0.7.0</version>
>>>>>>> a936a9fe
    </dependency>
  </dependencies>

</project><|MERGE_RESOLUTION|>--- conflicted
+++ resolved
@@ -19,11 +19,7 @@
   <parent>
     <groupId>org.apache.plc4x</groupId>
     <artifactId>plc4j-apache-nifi</artifactId>
-<<<<<<< HEAD
-    <version>0.6.0</version>
-=======
     <version>0.7.0</version>
->>>>>>> a936a9fe
   </parent>
 
   <artifactId>plc4j-nifi-plc4x-nar</artifactId>
@@ -77,32 +73,19 @@
     <dependency>
       <groupId>org.apache.plc4x</groupId>
       <artifactId>plc4j-nifi-plc4x-processors</artifactId>
-<<<<<<< HEAD
-      <version>0.6.0</version>
-=======
       <version>0.7.0</version>
->>>>>>> a936a9fe
     </dependency>
     <!-- PLC4X -->
     <dependency>
       <groupId>org.apache.plc4x</groupId>
       <artifactId>plc4j-api</artifactId>
-<<<<<<< HEAD
-      <version>0.6.0</version>
-=======
       <version>0.7.0</version>
->>>>>>> a936a9fe
     </dependency>
     <!-- Bundle Drivers -->
     <dependency>
       <groupId>org.apache.plc4x</groupId>
-<<<<<<< HEAD
-      <artifactId>plc4j-driver-ads</artifactId>
-      <version>0.6.0</version>
-=======
       <artifactId>plc4j-driver-ab-eth</artifactId>
       <version>0.7.0</version>
->>>>>>> a936a9fe
     </dependency>
     <!--dependency>
         <groupId>org.apache.plc4x</groupId>
@@ -116,43 +99,27 @@
       </dependency-->
     <dependency>
       <groupId>org.apache.plc4x</groupId>
-<<<<<<< HEAD
-      <artifactId>plc4j-driver-ethernet-ip</artifactId>
-      <version>0.6.0</version>
-=======
       <artifactId>plc4j-driver-knxnetip</artifactId>
       <version>0.7.0</version>
->>>>>>> a936a9fe
     </dependency>
     <dependency>
       <groupId>org.apache.plc4x</groupId>
       <artifactId>plc4j-driver-modbus</artifactId>
-<<<<<<< HEAD
-      <version>0.6.0</version>
-=======
       <version>0.7.0</version>
     </dependency>
     <dependency>
       <groupId>org.apache.plc4x</groupId>
       <artifactId>plc4j-driver-opcua</artifactId>
       <version>0.7.0</version>
->>>>>>> a936a9fe
     </dependency>
     <dependency>
       <groupId>org.apache.plc4x</groupId>
       <artifactId>plc4j-driver-s7</artifactId>
-<<<<<<< HEAD
-      <version>0.6.0</version>
-=======
       <version>0.7.0</version>
->>>>>>> a936a9fe
     </dependency>
     <dependency>
       <groupId>org.apache.plc4x</groupId>
       <artifactId>plc4j-driver-simulated</artifactId>
-<<<<<<< HEAD
-      <version>0.6.0</version>
-=======
       <version>0.7.0</version>
     </dependency>
 
@@ -180,7 +147,6 @@
       <groupId>org.apache.plc4x</groupId>
       <artifactId>plc4j-transport-udp</artifactId>
       <version>0.7.0</version>
->>>>>>> a936a9fe
     </dependency>
   </dependencies>
 
