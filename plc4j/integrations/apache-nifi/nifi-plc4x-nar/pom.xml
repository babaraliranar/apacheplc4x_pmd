--- conflicted
+++ resolved
@@ -20,19 +20,11 @@
 <project xmlns="http://maven.apache.org/POM/4.0.0" xmlns:xsi="http://www.w3.org/2001/XMLSchema-instance" xsi:schemaLocation="http://maven.apache.org/POM/4.0.0 http://maven.apache.org/xsd/maven-4.0.0.xsd">
 	<modelVersion>4.0.0</modelVersion>
 
-<<<<<<< HEAD
-  <parent>
-    <groupId>org.apache.plc4x</groupId>
-    <artifactId>plc4j-apache-nifi</artifactId>
-    <version>0.9.0</version>
-  </parent>
-=======
 	<parent>
 		<groupId>org.apache.plc4x</groupId>
 		<artifactId>plc4j-apache-nifi</artifactId>
 		<version>0.10.0</version>
 	</parent>
->>>>>>> cac82545
 
 	<artifactId>plc4j-nifi-plc4x-nar</artifactId>
 	<packaging>nar</packaging>
@@ -75,93 +67,6 @@
 		</pluginManagement>
 	</build>
 
-<<<<<<< HEAD
-  <dependencies>
-    <dependency>
-      <groupId>org.apache.plc4x</groupId>
-      <artifactId>plc4j-nifi-plc4x-processors</artifactId>
-      <version>0.9.0</version>
-    </dependency>
-    <!-- PLC4X -->
-    <dependency>
-      <groupId>org.apache.plc4x</groupId>
-      <artifactId>plc4j-api</artifactId>
-      <version>0.9.0</version>
-    </dependency>
-    <!-- Bundle Drivers -->
-    <dependency>
-      <groupId>org.apache.plc4x</groupId>
-      <artifactId>plc4j-driver-ab-eth</artifactId>
-      <version>0.9.0</version>
-    </dependency>
-    <dependency>
-      <groupId>org.apache.plc4x</groupId>
-      <artifactId>plc4j-driver-ads</artifactId>
-      <version>0.9.0</version>
-    </dependency>
-    <dependency>
-      <groupId>org.apache.plc4x</groupId>
-      <artifactId>plc4j-driver-canopen</artifactId>
-      <version>0.9.0</version>
-    </dependency>
-    <dependency>
-      <groupId>org.apache.plc4x</groupId>
-      <artifactId>plc4j-driver-eip</artifactId>
-      <version>0.9.0</version>
-    </dependency>
-    <dependency>
-      <groupId>org.apache.plc4x</groupId>
-      <artifactId>plc4j-driver-knxnetip</artifactId>
-      <version>0.9.0</version>
-    </dependency>
-    <dependency>
-      <groupId>org.apache.plc4x</groupId>
-      <artifactId>plc4j-driver-modbus</artifactId>
-      <version>0.9.0</version>
-    </dependency>
-    <dependency>
-      <groupId>org.apache.plc4x</groupId>
-      <artifactId>plc4j-driver-opcua</artifactId>
-      <version>0.9.0</version>
-    </dependency>
-    <dependency>
-      <groupId>org.apache.plc4x</groupId>
-      <artifactId>plc4j-driver-s7</artifactId>
-      <version>0.9.0</version>
-    </dependency>
-    <dependency>
-      <groupId>org.apache.plc4x</groupId>
-      <artifactId>plc4j-driver-simulated</artifactId>
-      <version>0.9.0</version>
-    </dependency>
-
-    <dependency>
-      <groupId>org.apache.plc4x</groupId>
-      <artifactId>plc4j-transport-pcap-replay</artifactId>
-      <version>0.9.0</version>
-    </dependency>
-    <dependency>
-      <groupId>org.apache.plc4x</groupId>
-      <artifactId>plc4j-transport-raw-socket</artifactId>
-      <version>0.9.0</version>
-    </dependency>
-    <dependency>
-      <groupId>org.apache.plc4x</groupId>
-      <artifactId>plc4j-transport-serial</artifactId>
-      <version>0.9.0</version>
-    </dependency>
-    <dependency>
-      <groupId>org.apache.plc4x</groupId>
-      <artifactId>plc4j-transport-tcp</artifactId>
-      <version>0.9.0</version>
-    </dependency>
-    <dependency>
-      <groupId>org.apache.plc4x</groupId>
-      <artifactId>plc4j-transport-udp</artifactId>
-      <version>0.9.0</version>
-    </dependency>
-  </dependencies>
-=======
 	<dependencies>
 		<dependency>
 			<groupId>org.apache.plc4x</groupId>
@@ -256,6 +161,5 @@
 			<version>0.10.0</version>
 		</dependency>
 	</dependencies>
->>>>>>> cac82545
 
 </project>