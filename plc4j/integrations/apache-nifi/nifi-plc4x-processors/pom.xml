--- conflicted
+++ resolved
@@ -23,11 +23,7 @@
 	<parent>
 		<groupId>org.apache.plc4x</groupId>
 		<artifactId>plc4j-apache-nifi</artifactId>
-<<<<<<< HEAD
-		<version>0.10.0</version>
-=======
 		<version>0.11.0</version>
->>>>>>> d22042ef
 	</parent>
 
 	<artifactId>plc4j-nifi-plc4x-processors</artifactId>
@@ -38,30 +34,17 @@
 		<dependency>
 			<groupId>org.apache.plc4x</groupId>
 			<artifactId>plc4j-api</artifactId>
-<<<<<<< HEAD
-			<version>0.10.0</version>
-		</dependency>
-		<dependency>
-			<groupId>org.apache.plc4x</groupId>
-			<artifactId>plc4j-connection-pool</artifactId>
-			<version>0.10.0</version>
-=======
 			<version>0.11.0</version>
 		</dependency>
 		<dependency>
 			<groupId>org.apache.plc4x</groupId>
 			<artifactId>plc4j-connection-cache</artifactId>
 			<version>0.11.0</version>
->>>>>>> d22042ef
 		</dependency>
 		<dependency>
 			<groupId>org.apache.plc4x</groupId>
 			<artifactId>plc4j-spi</artifactId>
-<<<<<<< HEAD
-			<version>0.10.0</version>
-=======
 			<version>0.11.0</version>
->>>>>>> d22042ef
 		</dependency>
 		<dependency>
 			<groupId>org.apache.nifi</groupId>
@@ -131,91 +114,55 @@
 		<dependency>
 			<groupId>org.apache.plc4x</groupId>
 			<artifactId>plc4j-driver-modbus</artifactId>
-<<<<<<< HEAD
-			<version>0.10.0</version>
-=======
 			<version>0.11.0</version>
->>>>>>> d22042ef
 			<scope>test</scope>
 		</dependency>
 		<dependency>
 			<groupId>org.apache.plc4x</groupId>
 			<artifactId>plc4j-driver-opcua</artifactId>
-<<<<<<< HEAD
-			<version>0.10.0</version>
-=======
 			<version>0.11.0</version>
->>>>>>> d22042ef
 			<scope>test</scope>
 		</dependency>
 		<dependency>
 			<groupId>org.apache.plc4x</groupId>
 			<artifactId>plc4j-driver-s7</artifactId>
-<<<<<<< HEAD
-			<version>0.10.0</version>
-=======
 			<version>0.11.0</version>
->>>>>>> d22042ef
 			<scope>test</scope>
 		</dependency>
 		<dependency>
 			<groupId>org.apache.plc4x</groupId>
 			<artifactId>plc4j-driver-simulated</artifactId>
-<<<<<<< HEAD
-			<version>0.10.0</version>
-=======
 			<version>0.11.0</version>
->>>>>>> d22042ef
 			<scope>test</scope>
 		</dependency>
 		<dependency>
 			<groupId>org.apache.plc4x</groupId>
 			<artifactId>plc4j-transport-pcap-replay</artifactId>
-<<<<<<< HEAD
-			<version>0.10.0</version>
-=======
 			<version>0.11.0</version>
->>>>>>> d22042ef
 			<scope>test</scope>
 		</dependency>
 		<dependency>
 			<groupId>org.apache.plc4x</groupId>
 			<artifactId>plc4j-transport-raw-socket</artifactId>
-<<<<<<< HEAD
-			<version>0.10.0</version>
-=======
 			<version>0.11.0</version>
->>>>>>> d22042ef
 			<scope>test</scope>
 		</dependency>
 		<dependency>
 			<groupId>org.apache.plc4x</groupId>
 			<artifactId>plc4j-transport-serial</artifactId>
-<<<<<<< HEAD
-			<version>0.10.0</version>
-=======
 			<version>0.11.0</version>
->>>>>>> d22042ef
 			<scope>test</scope>
 		</dependency>
 		<dependency>
 			<groupId>org.apache.plc4x</groupId>
 			<artifactId>plc4j-transport-tcp</artifactId>
-<<<<<<< HEAD
-			<version>0.10.0</version>
-=======
 			<version>0.11.0</version>
->>>>>>> d22042ef
 			<scope>test</scope>
 		</dependency>
 		<dependency>
 			<groupId>org.apache.plc4x</groupId>
 			<artifactId>plc4j-transport-udp</artifactId>
-<<<<<<< HEAD
-			<version>0.10.0</version>
-=======
 			<version>0.11.0</version>
->>>>>>> d22042ef
 			<scope>test</scope>
 		</dependency>
 
