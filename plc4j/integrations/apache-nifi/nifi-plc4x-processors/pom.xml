--- conflicted
+++ resolved
@@ -1,5 +1,4 @@
 <?xml version="1.0" encoding="UTF-8"?>
-<<<<<<< HEAD
 <!-- Licensed to the Apache Software Foundation (ASF) under one or more contributor 
 	license agreements. See the NOTICE file distributed with this work for additional 
 	information regarding copyright ownership. The ASF licenses this file to 
@@ -18,7 +17,7 @@
 	<parent>
 		<groupId>org.apache.plc4x</groupId>
 		<artifactId>plc4j-apache-nifi</artifactId>
-		<version>0.8.0</version>
+		<version>0.9.0-SNAPSHOT</version>
 	</parent>
 
 	<artifactId>plc4j-nifi-plc4x-processors</artifactId>
@@ -69,6 +68,12 @@
 			<groupId>org.apache.nifi</groupId>
 			<artifactId>nifi-avro-record-utils</artifactId>
 			<version>${nifi.version}</version>
+			<exclusions>
+				<exclusion>
+					<groupId>org.checkerframework</groupId>
+					<artifactId>checker-qual</artifactId>
+				</exclusion>
+			</exclusions>
 		</dependency>
 
 		<dependency>
@@ -93,57 +98,5 @@
 			<scope>test</scope>
 		</dependency>
 	</dependencies>
-=======
-<!--
-  Licensed to the Apache Software Foundation (ASF) under one or more
-  contributor license agreements. See the NOTICE file distributed with
-  this work for additional information regarding copyright ownership.
-  The ASF licenses this file to You under the Apache License, Version 2.0
-  (the "License"); you may not use this file except in compliance with
-  the License. You may obtain a copy of the License at
-  http://www.apache.org/licenses/LICENSE-2.0
-  Unless required by applicable law or agreed to in writing, software
-  distributed under the License is distributed on an "AS IS" BASIS,
-  WITHOUT WARRANTIES OR CONDITIONS OF ANY KIND, either express or implied.
-  See the License for the specific language governing permissions and
-  limitations under the License.
--->
-<project xmlns="http://maven.apache.org/POM/4.0.0" xmlns:xsi="http://www.w3.org/2001/XMLSchema-instance" xsi:schemaLocation="http://maven.apache.org/POM/4.0.0 http://maven.apache.org/xsd/maven-4.0.0.xsd">
-  <modelVersion>4.0.0</modelVersion>
 
-  <parent>
-    <groupId>org.apache.plc4x</groupId>
-    <artifactId>plc4j-apache-nifi</artifactId>
-    <version>0.9.0-SNAPSHOT</version>
-  </parent>
-
-  <artifactId>plc4j-nifi-plc4x-processors</artifactId>
-
-  <name>PLC4J: Integrations: Apache Nifi: Processors</name>
-
-  <dependencies>
-    <dependency>
-      <groupId>org.apache.plc4x</groupId>
-      <artifactId>plc4j-api</artifactId>
-      <version>0.9.0-SNAPSHOT</version>
-    </dependency>
-    <dependency>
-      <groupId>org.apache.plc4x</groupId>
-      <artifactId>plc4j-connection-pool</artifactId>
-      <version>0.9.0-SNAPSHOT</version>
-    </dependency>
-
-    <dependency>
-      <groupId>org.apache.nifi</groupId>
-      <artifactId>nifi-api</artifactId>
-    </dependency>
-
-    <dependency>
-      <groupId>org.apache.nifi</groupId>
-      <artifactId>nifi-mock</artifactId>
-      <scope>test</scope>
-    </dependency>
-  </dependencies>
->>>>>>> e5b4b44d
-
-</project>+</project>
