--- conflicted
+++ resolved
@@ -40,15 +40,10 @@
 import org.apache.nifi.processor.ProcessorInitializationContext;
 import org.apache.nifi.processor.Relationship;
 import org.apache.nifi.processor.util.StandardValidators;
-<<<<<<< HEAD
-import org.apache.plc4x.java.utils.connectionpool.PooledPlcDriverManager;
+import org.apache.plc4x.java.api.PlcConnectionManager;
+import org.apache.plc4x.java.utils.cache.CachedPlcConnectionManager;
 import org.apache.plc4x.nifi.address.AddressesAccessStrategy;
 import org.apache.plc4x.nifi.address.AddressesAccessUtils;
-=======
-import org.apache.plc4x.java.api.PlcConnectionManager;
-import org.apache.plc4x.java.api.exceptions.PlcRuntimeException;
-import org.apache.plc4x.java.utils.cache.CachedPlcConnectionManager;
->>>>>>> 41a110d7
 
 public abstract class BasePlc4xProcessor extends AbstractProcessor {
 
@@ -56,8 +51,10 @@
     protected Set<Relationship> relationships;
   
     protected String connectionString;
+    protected Map<String, String> addressMap;
 
-    private final PooledPlcDriverManager driverManager = new PooledPlcDriverManager();
+
+    private final PlcConnectionManager connectionManager = CachedPlcConnectionManager.getBuilder().build();
 
     protected static final List<AllowableValue> addressAccessStrategy = Collections.unmodifiableList(Arrays.asList(
         AddressesAccessUtils.ADDRESS_PROPERTY,
@@ -83,18 +80,6 @@
         .build();
 
 
-<<<<<<< HEAD
-=======
-    protected List<PropertyDescriptor> properties;
-    protected Set<Relationship> relationships;
-  
-    protected String connectionString;
-    protected Map<String, String> addressMap;
-
-
-    private final PlcConnectionManager connectionManager = CachedPlcConnectionManager.getBuilder().build();
-
->>>>>>> 41a110d7
     @Override
     protected void init(final ProcessorInitializationContext context) {
     	final List<PropertyDescriptor> properties = new ArrayList<>();
@@ -118,10 +103,6 @@
     
     public String getConnectionString() {
         return connectionString;
-    }
-
-    protected PooledPlcDriverManager getDriverManager() {
-        return driverManager;
     }
     
 	@Override
@@ -191,12 +172,8 @@
         }
     }
 
-<<<<<<< HEAD
-
-=======
     protected PlcConnectionManager getConnectionManager() {
         return connectionManager;
     }
->>>>>>> 41a110d7
 
 }