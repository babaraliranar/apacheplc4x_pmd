--- conflicted
+++ resolved
@@ -18,7 +18,6 @@
  */
 package org.apache.plc4x.nifi;
 
-import java.time.Duration;
 import java.util.ArrayList;
 import java.util.Arrays;
 import java.util.Collections;
@@ -94,21 +93,6 @@
         .build();
 
 
-<<<<<<< HEAD
-    protected List<PropertyDescriptor> properties;
-    protected Set<Relationship> relationships;
-  
-    protected String connectionString;
-    protected Map<String, String> addressMap;
-
-
-    private final PlcConnectionManager connectionManager = CachedPlcConnectionManager.getBuilder()
-        .withMaxLeaseTime(Duration.ofSeconds(10))
-        .withMaxWaitTime(Duration.ofSeconds(100)) 
-        .build();
-
-=======
->>>>>>> c2228db6
     @Override
     protected void init(final ProcessorInitializationContext context) {
     	final List<PropertyDescriptor> properties = new ArrayList<>();
