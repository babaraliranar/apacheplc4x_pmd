--- conflicted
+++ resolved
@@ -33,11 +33,8 @@
 import org.apache.plc4x.java.api.PlcConnection;
 import org.apache.plc4x.java.api.messages.PlcWriteRequest;
 import org.apache.plc4x.java.api.messages.PlcWriteResponse;
-<<<<<<< HEAD
 import org.apache.plc4x.java.api.types.PlcResponseCode;
-=======
 import org.apache.plc4x.java.api.model.PlcTag;
->>>>>>> c2228db6
 
 @TriggerSerially
 @Tags({"plc4x-sink"})
@@ -63,12 +60,6 @@
 
             // Prepare the request.
             PlcWriteRequest.Builder builder = connection.writeRequestBuilder();
-<<<<<<< HEAD
-            flowFile.getAttributes().forEach((tag, value) -> {
-                String address = getAddress(tag);
-                if (address != null) {
-                    builder.addTagAddress(tag, address, value);
-=======
             Map<String,String> addressMap = getPlcAddressMap(context, flowFile);
             final Map<String, PlcTag> tags = getSchemaCache().retrieveTags(addressMap);
 
@@ -80,7 +71,6 @@
                 getLogger().debug("PlcTypes resolution not found in cache and will be added with key: " + addressMap.toString());
                 for (Map.Entry<String,String> entry: addressMap.entrySet()){
                     builder.addTagAddress(entry.getKey(), entry.getValue());
->>>>>>> c2228db6
                 }
             }
            
@@ -97,20 +87,7 @@
                         throw new Exception(code.toString());
                 }
                 session.transfer(flowFile, REL_SUCCESS);
-<<<<<<< HEAD
                 
-=======
-
-                if (tags == null){
-                    getLogger().debug("Adding PlcTypes resolution into cache with key: " + addressMap.toString());
-                    getSchemaCache().addSchema(
-                        addressMap, 
-                        writeRequest.getTagNames(),
-                        writeRequest.getTags(),
-                        null
-                    );
-                }
->>>>>>> c2228db6
             } catch (Exception e) {
                 flowFile = session.putAttribute(flowFile, "exception", e.getLocalizedMessage());
                 session.transfer(flowFile, REL_FAILURE);
