/*
 * Licensed to the Apache Software Foundation (ASF) under one
 * or more contributor license agreements.  See the NOTICE file
 * distributed with this work for additional information
 * regarding copyright ownership.  The ASF licenses this file
 * to you under the Apache License, Version 2.0 (the
 * "License"); you may not use this file except in compliance
 * with the License.  You may obtain a copy of the License at
 *
 *   https://www.apache.org/licenses/LICENSE-2.0
 *
 * Unless required by applicable law or agreed to in writing,
 * software distributed under the License is distributed on an
 * "AS IS" BASIS, WITHOUT WARRANTIES OR CONDITIONS OF ANY
 * KIND, either express or implied.  See the License for the
 * specific language governing permissions and limitations
 * under the License.
 */
package org.apache.plc4x.nifi.record;

import java.io.Closeable;
import java.io.IOException;
import java.util.HashMap;
import java.util.Map;
import java.util.Set;
import java.util.concurrent.atomic.AtomicReference;

import org.apache.avro.Schema;
import org.apache.nifi.avro.AvroTypeUtil;
import org.apache.nifi.serialization.record.MapRecord;
import org.apache.nifi.serialization.record.Record;
import org.apache.nifi.serialization.record.RecordField;
import org.apache.nifi.serialization.record.RecordSchema;
import org.apache.nifi.serialization.record.RecordSet;
import org.apache.plc4x.java.api.messages.PlcReadResponse;
import org.apache.plc4x.java.api.value.PlcValue;
import org.apache.plc4x.java.spi.messages.DefaultPlcSubscriptionEvent;
import org.apache.plc4x.java.spi.messages.utils.ResponseItem;
import org.apache.plc4x.nifi.util.Plc4xCommon;
import org.slf4j.Logger;
import org.slf4j.LoggerFactory;

public class Plc4xReadResponseRecordSet implements RecordSet, Closeable {
    private static final Logger logger = LoggerFactory.getLogger(Plc4xReadResponseRecordSet.class);
    private final PlcReadResponse readResponse;
    private Set<String> rsColumnNames;
    private boolean moreRows;
<<<<<<< HEAD
    private boolean debugEnabled = logger.isDebugEnabled();
    private boolean isSubscription = false;
=======
    private final boolean debugEnabled = logger.isDebugEnabled();
>>>>>>> 9d6f632b

   	private final AtomicReference<RecordSchema> recordSchema = new AtomicReference<>(null);

    public Plc4xReadResponseRecordSet(final PlcReadResponse readResponse, RecordSchema recordSchema) throws IOException {
        this.readResponse = readResponse;
        moreRows = true;
        
        isSubscription = readResponse.getRequest() == null;

        if (debugEnabled)
            logger.debug("Creating record schema from PlcReadResponse");
        
        Map<String, ? extends PlcValue> responseDataStructure;

        responseDataStructure = !isSubscription? 
            readResponse.getAsPlcValue().getStruct():
            plc4xSubscriptionResponseRecordSet((DefaultPlcSubscriptionEvent) readResponse);
  
        rsColumnNames = responseDataStructure.keySet();
               
        if (recordSchema == null) {
        	Schema avroSchema = Plc4xCommon.createSchema(responseDataStructure);     	
        	this.recordSchema.set(AvroTypeUtil.createSchema(avroSchema));
        } else {
            this.recordSchema.set(recordSchema);
        }
        if (debugEnabled)
            logger.debug("Record schema from PlcReadResponse successfuly created.");

    }

    public Map<String, PlcValue> plc4xSubscriptionResponseRecordSet(final DefaultPlcSubscriptionEvent subscriptionEvent) throws IOException {;
        moreRows = true;
        
        if (debugEnabled)
            logger.debug("Creating record schema from DefaultPlcSubscriptionEvent");
        
        Map<String, PlcValue> responseDataStructure = new HashMap<>();

        for (Map.Entry<String, ResponseItem<PlcValue>> entry : subscriptionEvent.getValues().entrySet()) {
            responseDataStructure.put(entry.getKey(), entry.getValue().getValue());
        }

        return responseDataStructure;
    }

    
    @Override
    public RecordSchema getSchema() {
        return this.recordSchema.get();
    }

    // Protected methods for subclasses to access private member variables
    protected PlcReadResponse getReadResponse() {
        return readResponse;
    }

    protected boolean hasMoreRows() {
        return moreRows;
    }

    protected void setMoreRows(boolean moreRows) {
        this.moreRows = moreRows;
    }

    @Override
    public Record next() throws IOException {
        if (moreRows) {
            Record record;
            
            record = createRecord(readResponse);

            setMoreRows(false);
            return record;
        } else {
            return null;
        }
    }

    @Override
    public void close() {
        //do nothing
    }

    protected Record createRecord(final PlcReadResponse readResponse) throws IOException{
        final Map<String, Object> values = new HashMap<>(getSchema().getFieldCount());

        if (debugEnabled)
            logger.debug("creating record.");

        for (final RecordField tag : getSchema().getFields()) {
            final String tagName = tag.getFieldName();

            final Object value;
            
            if (rsColumnNames.contains(tagName)) {
                if (!isSubscription) {
                    value = normalizeValue(readResponse.getAsPlcValue().getValue(tagName));
                } else {
                    value = normalizeValue(readResponse.getPlcValue(tagName));
                }
            	
            } else {
                value = null;
            }
            
            logger.trace("Adding {} tag value to record.", tagName);
            values.put(tagName, value);
        }

        //add timestamp tag to schema
        values.put(Plc4xCommon.PLC4X_RECORD_TIMESTAMP_FIELD_NAME, System.currentTimeMillis());
        if (debugEnabled)
            logger.debug("added timestamp tag to record.");

        	
        return new MapRecord(getSchema(), values);
    }

    private Object normalizeValue(final PlcValue value) {
        Object r = Plc4xCommon.normalizeValue(value);
        if (r != null) {
            logger.trace("Value data type: {}", r.getClass());
        }
        return r;
        
    }


}<|MERGE_RESOLUTION|>--- conflicted
+++ resolved
@@ -45,12 +45,8 @@
     private final PlcReadResponse readResponse;
     private Set<String> rsColumnNames;
     private boolean moreRows;
-<<<<<<< HEAD
-    private boolean debugEnabled = logger.isDebugEnabled();
+    private final boolean debugEnabled = logger.isDebugEnabled();
     private boolean isSubscription = false;
-=======
-    private final boolean debugEnabled = logger.isDebugEnabled();
->>>>>>> 9d6f632b
 
    	private final AtomicReference<RecordSchema> recordSchema = new AtomicReference<>(null);
 
