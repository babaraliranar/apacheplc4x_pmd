<?xml version="1.0" encoding="UTF-8"?>
<!--
  Licensed to the Apache Software Foundation (ASF) under one
  or more contributor license agreements.  See the NOTICE file
  distributed with this work for additional information
  regarding copyright ownership.  The ASF licenses this file
  to you under the Apache License, Version 2.0 (the
  "License"); you may not use this file except in compliance
  with the License.  You may obtain a copy of the License at

      https://www.apache.org/licenses/LICENSE-2.0

  Unless required by applicable law or agreed to in writing,
  software distributed under the License is distributed on an
  "AS IS" BASIS, WITHOUT WARRANTIES OR CONDITIONS OF ANY
  KIND, either express or implied.  See the License for the
  specific language governing permissions and limitations
  under the License.
  -->
<project xmlns="http://maven.apache.org/POM/4.0.0" xmlns:xsi="http://www.w3.org/2001/XMLSchema-instance" xsi:schemaLocation="http://maven.apache.org/POM/4.0.0 http://maven.apache.org/xsd/maven-4.0.0.xsd">
  <modelVersion>4.0.0</modelVersion>

  <parent>
    <groupId>org.apache.plc4x</groupId>
    <artifactId>plc4j-integrations</artifactId>
<<<<<<< HEAD
    <version>0.9.0</version>
=======
    <version>0.10.0</version>
>>>>>>> cac82545
  </parent>

  <artifactId>plc4x-opcua-server</artifactId>

  <name>PLC4J: Integrations: Eclipse Milo OPC UA Server</name>

  <properties>
    <app.main.class>org.apache.plc4x.java.opcuaserver.OPCUAServer</app.main.class>
  </properties>

  <dependencies>
    <dependency>
      <groupId>org.eclipse.milo</groupId>
      <artifactId>dictionary-manager</artifactId>
    </dependency>

    <!-- Milo OPC UA Dependencies -->
    <dependency>
      <groupId>org.eclipse.milo</groupId>
      <artifactId>sdk-server</artifactId>
    </dependency>

    <dependency>
      <groupId>org.eclipse.milo</groupId>
      <artifactId>stack-server</artifactId>
    </dependency>

    <dependency>
      <groupId>org.eclipse.milo</groupId>
      <artifactId>stack-core</artifactId>
    </dependency>

    <dependency>
      <groupId>org.eclipse.milo</groupId>
      <artifactId>sdk-core</artifactId>
    </dependency>

    <!-- Parsing Libraries -->
    <dependency>
      <groupId>com.fasterxml.jackson.dataformat</groupId>
      <artifactId>jackson-dataformat-yaml</artifactId>
    </dependency>

    <dependency>
      <groupId>com.fasterxml.jackson.core</groupId>
      <artifactId>jackson-databind</artifactId>
    </dependency>

    <dependency>
      <groupId>com.fasterxml.jackson.core</groupId>
      <artifactId>jackson-annotations</artifactId>
    </dependency>

    <dependency>
      <groupId>commons-cli</groupId>
      <artifactId>commons-cli</artifactId>
    </dependency>

    <dependency>
      <groupId>org.eclipse.jetty</groupId>
      <artifactId>jetty-util</artifactId>
    </dependency>

    <dependency>
      <groupId>commons-codec</groupId>
      <artifactId>commons-codec</artifactId>
    </dependency>

    <!-- PLC4X Dependencies -->
    <dependency>
      <groupId>org.apache.plc4x</groupId>
      <artifactId>plc4j-api</artifactId>
<<<<<<< HEAD
      <version>0.9.0</version>
=======
      <version>0.10.0</version>
>>>>>>> cac82545
    </dependency>

    <dependency>
      <groupId>org.apache.plc4x</groupId>
      <artifactId>plc4j-connection-pool</artifactId>
<<<<<<< HEAD
      <version>0.9.0</version>
=======
      <version>0.10.0</version>
>>>>>>> cac82545
    </dependency>


    <!-- Include all drivers -->
    <dependency>
      <groupId>org.apache.plc4x</groupId>
      <artifactId>plc4j-driver-ab-eth</artifactId>
<<<<<<< HEAD
      <version>0.9.0</version>
=======
      <version>0.10.0</version>
>>>>>>> cac82545
      <scope>runtime</scope>
    </dependency>
    <dependency>
      <groupId>org.apache.plc4x</groupId>
      <artifactId>plc4j-driver-ads</artifactId>
<<<<<<< HEAD
      <version>0.9.0</version>
=======
      <version>0.10.0</version>
>>>>>>> cac82545
      <scope>runtime</scope>
    </dependency>
    <dependency>
      <groupId>org.apache.plc4x</groupId>
      <artifactId>plc4j-driver-canopen</artifactId>
<<<<<<< HEAD
      <version>0.9.0</version>
=======
      <version>0.10.0</version>
>>>>>>> cac82545
      <scope>runtime</scope>
    </dependency>
    <dependency>
      <groupId>org.apache.plc4x</groupId>
      <artifactId>plc4j-driver-eip</artifactId>
<<<<<<< HEAD
      <version>0.9.0</version>
=======
      <version>0.10.0</version>
>>>>>>> cac82545
      <scope>runtime</scope>
    </dependency>
    <dependency>
      <groupId>org.apache.plc4x</groupId>
      <artifactId>plc4j-driver-firmata</artifactId>
<<<<<<< HEAD
      <version>0.9.0</version>
=======
      <version>0.10.0</version>
>>>>>>> cac82545
      <scope>runtime</scope>
    </dependency>
    <dependency>
      <groupId>org.apache.plc4x</groupId>
      <artifactId>plc4j-driver-knxnetip</artifactId>
<<<<<<< HEAD
      <version>0.9.0</version>
=======
      <version>0.10.0</version>
>>>>>>> cac82545
      <scope>runtime</scope>
    </dependency>
    <dependency>
      <groupId>org.apache.plc4x</groupId>
      <artifactId>plc4j-driver-modbus</artifactId>
<<<<<<< HEAD
      <version>0.9.0</version>
=======
      <version>0.10.0</version>
>>>>>>> cac82545
      <scope>runtime</scope>
    </dependency>
    <dependency>
      <groupId>org.apache.plc4x</groupId>
      <artifactId>plc4j-driver-opcua</artifactId>
<<<<<<< HEAD
      <version>0.9.0</version>
=======
      <version>0.10.0</version>
>>>>>>> cac82545
      <scope>runtime</scope>
    </dependency>
    <dependency>
      <groupId>org.apache.plc4x</groupId>
      <artifactId>plc4j-driver-s7</artifactId>
<<<<<<< HEAD
      <version>0.9.0</version>
=======
      <version>0.10.0</version>
>>>>>>> cac82545
      <scope>runtime</scope>
    </dependency>
    <dependency>
      <groupId>org.apache.plc4x</groupId>
      <artifactId>plc4j-driver-simulated</artifactId>
<<<<<<< HEAD
      <version>0.9.0</version>
=======
      <version>0.10.0</version>
>>>>>>> cac82545
      <scope>runtime</scope>
    </dependency>

    <!-- Logging dependancies -->
    <dependency>
      <groupId>org.bouncycastle</groupId>
      <artifactId>bcmail-jdk15on</artifactId>
    </dependency>
    <dependency>
      <groupId>org.bouncycastle</groupId>
      <artifactId>bcpkix-jdk15on</artifactId>
    </dependency>
    <dependency>
      <groupId>org.bouncycastle</groupId>
      <artifactId>bcprov-jdk15on</artifactId>
    </dependency>

    <dependency>
      <groupId>org.slf4j</groupId>
      <artifactId>slf4j-api</artifactId>
    </dependency>
    <dependency>
      <groupId>org.slf4j</groupId>
      <artifactId>slf4j-simple</artifactId>
    </dependency>
    <dependency>
      <groupId>commons-io</groupId>
      <artifactId>commons-io</artifactId>
    </dependency>

    <dependency>
      <groupId>io.vavr</groupId>
      <artifactId>vavr</artifactId>
    </dependency>
  </dependencies>

  <build>
    <plugins>
      <!-- Build a fat jar containing all dependencies -->
      <plugin>
        <groupId>org.apache.maven.plugins</groupId>
        <artifactId>maven-shade-plugin</artifactId>
        <executions>
          <execution>
            <id>generate-uber-jar</id>
            <phase>package</phase>
            <goals>
              <goal>shade</goal>
            </goals>
            <configuration>
              <transformers combine.children="append">
                <transformer implementation="org.apache.maven.plugins.shade.resource.ManifestResourceTransformer">
                  <mainClass>org.apache.plc4x.java.opcuaserver.OPCUAServer</mainClass>
                </transformer>
              </transformers>
            </configuration>
          </execution>
        </executions>
      </plugin>
      <plugin>
        <groupId>org.codehaus.mojo</groupId>
        <artifactId>build-helper-maven-plugin</artifactId>
        <executions>
          <execution>
            <id>attach-uber-jar</id>
            <phase>package</phase>
            <goals>
              <goal>attach-artifact</goal>
            </goals>
            <configuration>
              <artifacts>
                <artifact>
                  <file>${project.build.directory}/${project.artifactId}-${project.version}-uber-jar.jar</file>
                  <type>jar</type>
                  <classifier>standalone</classifier>
                </artifact>
              </artifacts>
            </configuration>
          </execution>
        </executions>
      </plugin>

      <plugin>
        <groupId>org.apache.maven.plugins</groupId>
        <artifactId>maven-dependency-plugin</artifactId>
        <configuration>
          <usedDependencies combine.children="append">
            <usedDependency>org.slf4j:slf4j-simple</usedDependency>
            <usedDependency>org.bouncycastle:bcmail-jdk15on</usedDependency>
            <usedDependency>org.apache.plc4x:plc4j-driver-ab-eth</usedDependency>
            <usedDependency>org.apache.plc4x:plc4j-driver-ads</usedDependency>
            <usedDependency>org.apache.plc4x:plc4j-driver-canopen</usedDependency>
            <usedDependency>org.apache.plc4x:plc4j-driver-eip</usedDependency>
            <usedDependency>org.apache.plc4x:plc4j-driver-firmata</usedDependency>
            <usedDependency>org.apache.plc4x:plc4j-driver-knxnetip</usedDependency>
            <usedDependency>org.apache.plc4x:plc4j-driver-modbus</usedDependency>
            <usedDependency>org.apache.plc4x:plc4j-driver-opcua</usedDependency>
            <usedDependency>org.apache.plc4x:plc4j-driver-s7</usedDependency>
            <usedDependency>org.apache.plc4x:plc4j-driver-simulated</usedDependency>
          </usedDependencies>
        </configuration>
      </plugin>
    </plugins>

  </build>
</project><|MERGE_RESOLUTION|>--- conflicted
+++ resolved
@@ -23,11 +23,7 @@
   <parent>
     <groupId>org.apache.plc4x</groupId>
     <artifactId>plc4j-integrations</artifactId>
-<<<<<<< HEAD
-    <version>0.9.0</version>
-=======
     <version>0.10.0</version>
->>>>>>> cac82545
   </parent>
 
   <artifactId>plc4x-opcua-server</artifactId>
@@ -100,21 +96,13 @@
     <dependency>
       <groupId>org.apache.plc4x</groupId>
       <artifactId>plc4j-api</artifactId>
-<<<<<<< HEAD
-      <version>0.9.0</version>
-=======
-      <version>0.10.0</version>
->>>>>>> cac82545
+      <version>0.10.0</version>
     </dependency>
 
     <dependency>
       <groupId>org.apache.plc4x</groupId>
       <artifactId>plc4j-connection-pool</artifactId>
-<<<<<<< HEAD
-      <version>0.9.0</version>
-=======
-      <version>0.10.0</version>
->>>>>>> cac82545
+      <version>0.10.0</version>
     </dependency>
 
 
@@ -122,101 +110,61 @@
     <dependency>
       <groupId>org.apache.plc4x</groupId>
       <artifactId>plc4j-driver-ab-eth</artifactId>
-<<<<<<< HEAD
-      <version>0.9.0</version>
-=======
-      <version>0.10.0</version>
->>>>>>> cac82545
+      <version>0.10.0</version>
       <scope>runtime</scope>
     </dependency>
     <dependency>
       <groupId>org.apache.plc4x</groupId>
       <artifactId>plc4j-driver-ads</artifactId>
-<<<<<<< HEAD
-      <version>0.9.0</version>
-=======
-      <version>0.10.0</version>
->>>>>>> cac82545
+      <version>0.10.0</version>
       <scope>runtime</scope>
     </dependency>
     <dependency>
       <groupId>org.apache.plc4x</groupId>
       <artifactId>plc4j-driver-canopen</artifactId>
-<<<<<<< HEAD
-      <version>0.9.0</version>
-=======
-      <version>0.10.0</version>
->>>>>>> cac82545
+      <version>0.10.0</version>
       <scope>runtime</scope>
     </dependency>
     <dependency>
       <groupId>org.apache.plc4x</groupId>
       <artifactId>plc4j-driver-eip</artifactId>
-<<<<<<< HEAD
-      <version>0.9.0</version>
-=======
-      <version>0.10.0</version>
->>>>>>> cac82545
+      <version>0.10.0</version>
       <scope>runtime</scope>
     </dependency>
     <dependency>
       <groupId>org.apache.plc4x</groupId>
       <artifactId>plc4j-driver-firmata</artifactId>
-<<<<<<< HEAD
-      <version>0.9.0</version>
-=======
-      <version>0.10.0</version>
->>>>>>> cac82545
+      <version>0.10.0</version>
       <scope>runtime</scope>
     </dependency>
     <dependency>
       <groupId>org.apache.plc4x</groupId>
       <artifactId>plc4j-driver-knxnetip</artifactId>
-<<<<<<< HEAD
-      <version>0.9.0</version>
-=======
-      <version>0.10.0</version>
->>>>>>> cac82545
+      <version>0.10.0</version>
       <scope>runtime</scope>
     </dependency>
     <dependency>
       <groupId>org.apache.plc4x</groupId>
       <artifactId>plc4j-driver-modbus</artifactId>
-<<<<<<< HEAD
-      <version>0.9.0</version>
-=======
-      <version>0.10.0</version>
->>>>>>> cac82545
+      <version>0.10.0</version>
       <scope>runtime</scope>
     </dependency>
     <dependency>
       <groupId>org.apache.plc4x</groupId>
       <artifactId>plc4j-driver-opcua</artifactId>
-<<<<<<< HEAD
-      <version>0.9.0</version>
-=======
-      <version>0.10.0</version>
->>>>>>> cac82545
+      <version>0.10.0</version>
       <scope>runtime</scope>
     </dependency>
     <dependency>
       <groupId>org.apache.plc4x</groupId>
       <artifactId>plc4j-driver-s7</artifactId>
-<<<<<<< HEAD
-      <version>0.9.0</version>
-=======
-      <version>0.10.0</version>
->>>>>>> cac82545
+      <version>0.10.0</version>
       <scope>runtime</scope>
     </dependency>
     <dependency>
       <groupId>org.apache.plc4x</groupId>
       <artifactId>plc4j-driver-simulated</artifactId>
-<<<<<<< HEAD
-      <version>0.9.0</version>
-=======
-      <version>0.10.0</version>
->>>>>>> cac82545
+      <version>0.10.0</version>
       <scope>runtime</scope>
     </dependency>
 
