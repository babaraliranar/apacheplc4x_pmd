<?xml version="1.0" encoding="UTF-8"?>
<!--
  Licensed to the Apache Software Foundation (ASF) under one
  or more contributor license agreements.  See the NOTICE file
  distributed with this work for additional information
  regarding copyright ownership.  The ASF licenses this file
  to you under the Apache License, Version 2.0 (the
  "License"); you may not use this file except in compliance
  with the License.  You may obtain a copy of the License at

      https://www.apache.org/licenses/LICENSE-2.0

  Unless required by applicable law or agreed to in writing,
  software distributed under the License is distributed on an
  "AS IS" BASIS, WITHOUT WARRANTIES OR CONDITIONS OF ANY
  KIND, either express or implied.  See the License for the
  specific language governing permissions and limitations
  under the License.
  -->
<project xmlns="http://maven.apache.org/POM/4.0.0" xmlns:xsi="http://www.w3.org/2001/XMLSchema-instance" xsi:schemaLocation="http://maven.apache.org/POM/4.0.0 http://maven.apache.org/xsd/maven-4.0.0.xsd">

  <modelVersion>4.0.0</modelVersion>

  <parent>
    <groupId>org.apache.plc4x</groupId>
    <artifactId>plc4j</artifactId>
<<<<<<< HEAD
    <version>0.10.0</version>
=======
    <version>0.11.0</version>
>>>>>>> d22042ef
  </parent>

  <artifactId>plc4j-integrations</artifactId>
  <packaging>pom</packaging>

  <name>PLC4J: Integrations</name>
  <description>Parent of all product specific integration modules.</description>

  <modules>
    <module>apache-calcite</module>
    <module>apache-kafka</module>
    <module>apache-nifi</module>
    <module>opcua-server</module>
  </modules>

</project><|MERGE_RESOLUTION|>--- conflicted
+++ resolved
@@ -24,11 +24,7 @@
   <parent>
     <groupId>org.apache.plc4x</groupId>
     <artifactId>plc4j</artifactId>
-<<<<<<< HEAD
-    <version>0.10.0</version>
-=======
     <version>0.11.0</version>
->>>>>>> d22042ef
   </parent>
 
   <artifactId>plc4j-integrations</artifactId>
