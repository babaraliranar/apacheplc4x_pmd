--- conflicted
+++ resolved
@@ -24,11 +24,7 @@
   <parent>
     <groupId>org.apache.plc4x</groupId>
     <artifactId>plc4j-protocols</artifactId>
-<<<<<<< HEAD
-    <version>0.3.1</version>
-=======
     <version>0.4.0</version>
->>>>>>> 10739fd4
   </parent>
 
   <artifactId>plc4j-protocol-iso-on-tcp</artifactId>
@@ -39,20 +35,12 @@
     <dependency>
       <groupId>org.apache.plc4x</groupId>
       <artifactId>plc4j-api</artifactId>
-<<<<<<< HEAD
-      <version>0.3.1</version>
-=======
       <version>0.4.0</version>
->>>>>>> 10739fd4
     </dependency>
     <dependency>
       <groupId>org.apache.plc4x</groupId>
       <artifactId>plc4j-protocol-driver-base</artifactId>
-<<<<<<< HEAD
-      <version>0.3.1</version>
-=======
       <version>0.4.0</version>
->>>>>>> 10739fd4
     </dependency>
 
     <dependency>
@@ -79,11 +67,7 @@
     <dependency>
       <groupId>org.apache.plc4x</groupId>
       <artifactId>plc4j-utils-test-utils</artifactId>
-<<<<<<< HEAD
-      <version>0.3.1</version>
-=======
       <version>0.4.0</version>
->>>>>>> 10739fd4
       <scope>test</scope>
     </dependency>
   </dependencies>
