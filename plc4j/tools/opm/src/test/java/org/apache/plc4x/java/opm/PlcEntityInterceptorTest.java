--- conflicted
+++ resolved
@@ -20,7 +20,6 @@
 
 import org.apache.plc4x.java.DefaultPlcDriverManager;
 import org.apache.plc4x.java.api.PlcConnectionManager;
-import org.apache.plc4x.java.api.PlcDriverManager;
 import org.apache.plc4x.java.api.exceptions.PlcRuntimeException;
 import org.apache.plc4x.java.api.messages.PlcReadRequest;
 import org.apache.plc4x.java.api.types.PlcResponseCode;
@@ -195,21 +194,12 @@
             assertThatThrownBy(() -> PlcEntityInterceptor.interceptGetter(null, MiscEntity.class.getDeclaredMethod("getOk2"), callable, null, connectionManager, null, lastFetched, lastWritten))
                 .isInstanceOf(OPMException.class)
                 .hasMessage("Problem during processing")
-<<<<<<< HEAD
-                .hasStackTraceContaining(" Unable to read specified tag 'org.apache.plc4x.java.opm.PlcEntityInterceptorTest$Misc$MiscEntity.ok2', response code was 'null'");
+                .hasStackTraceContaining(" Unable to read specified tag 'org.apache.plc4x.java.opm.PlcEntityInterceptorTest$Misc$MiscEntity.ok2', response code was 'Mock for PlcResponseCode");
             assertThatThrownBy(() -> PlcEntityInterceptor.interceptSetter(null, MiscEntity.class.getDeclaredMethod("setOk2", String.class), callable, null, connectionManager, null, lastFetched, lastWritten))
-                .isInstanceOf(OPMException.class)
-                .hasMessage("Problem during processing")
-                .hasStackTraceContaining(" Unable to read specified tag 'org.apache.plc4x.java.opm.PlcEntityInterceptorTest$Misc$MiscEntity.ok2', response code was 'null'");
-            assertThatThrownBy(() -> PlcEntityInterceptor.interceptSetter(null, MiscEntity.class.getDeclaredMethod("setOkOk", String.class, String.class), callable, null, connectionManager, null, lastFetched, lastWritten))
-=======
-                .hasStackTraceContaining(" Unable to read specified tag 'org.apache.plc4x.java.opm.PlcEntityInterceptorTest$Misc$MiscEntity.ok2', response code was 'Mock for PlcResponseCode");
-            assertThatThrownBy(() -> PlcEntityInterceptor.interceptSetter(null, MiscEntity.class.getDeclaredMethod("setOk2", String.class), callable, null, plcDriverManager, null, lastFetched, lastWritten))
                 .isInstanceOf(OPMException.class)
                 .hasMessage("Problem during processing")
                 .hasStackTraceContaining(" Unable to read specified tag 'org.apache.plc4x.java.opm.PlcEntityInterceptorTest$Misc$MiscEntity.ok2', response code was 'Mock for PlcResponseCode");
-            assertThatThrownBy(() -> PlcEntityInterceptor.interceptSetter(null, MiscEntity.class.getDeclaredMethod("setOkOk", String.class, String.class), callable, null, plcDriverManager, null, lastFetched, lastWritten))
->>>>>>> 6611730f
+            assertThatThrownBy(() -> PlcEntityInterceptor.interceptSetter(null, MiscEntity.class.getDeclaredMethod("setOkOk", String.class, String.class), callable, null, connectionManager, null, lastFetched, lastWritten))
                 .isInstanceOf(OPMException.class)
                 .hasMessage("Only setter with one arguments are supported");
             assertThatThrownBy(() -> PlcEntityInterceptor.interceptSetter(null, MiscEntity.class.getDeclaredMethod("someNotSetterMethod", String.class), callable, null, connectionManager, null, lastFetched, lastWritten))
