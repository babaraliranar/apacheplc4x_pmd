<?xml version="1.0" encoding="UTF-8"?>
<!--
  Licensed to the Apache Software Foundation (ASF) under one
  or more contributor license agreements.  See the NOTICE file
  distributed with this work for additional information
  regarding copyright ownership.  The ASF licenses this file
  to you under the Apache License, Version 2.0 (the
  "License"); you may not use this file except in compliance
  with the License.  You may obtain a copy of the License at

      https://www.apache.org/licenses/LICENSE-2.0

  Unless required by applicable law or agreed to in writing,
  software distributed under the License is distributed on an
  "AS IS" BASIS, WITHOUT WARRANTIES OR CONDITIONS OF ANY
  KIND, either express or implied.  See the License for the
  specific language governing permissions and limitations
  under the License.
  -->
<project xmlns="http://maven.apache.org/POM/4.0.0" xmlns:xsi="http://www.w3.org/2001/XMLSchema-instance" xsi:schemaLocation="http://maven.apache.org/POM/4.0.0 http://maven.apache.org/xsd/maven-4.0.0.xsd">

  <modelVersion>4.0.0</modelVersion>

  <parent>
    <groupId>org.apache.plc4x</groupId>
    <artifactId>plc4j-tools</artifactId>
<<<<<<< HEAD
    <version>0.10.0</version>
=======
    <version>0.11.0</version>
>>>>>>> d22042ef
  </parent>

  <artifactId>plc4j-scraper</artifactId>

  <name>PLC4J: Tools: Scraper</name>
  <description>Utility to efficiently collect a large number of items on multiple devices by different triggers.</description>

  <dependencies>
    <!--Jackson-->
    <dependency>
      <groupId>com.fasterxml.jackson.core</groupId>
      <artifactId>jackson-core</artifactId>
    </dependency>
    <dependency>
      <groupId>com.fasterxml.jackson.core</groupId>
      <artifactId>jackson-annotations</artifactId>
    </dependency>
    <dependency>
      <groupId>com.fasterxml.jackson.dataformat</groupId>
      <artifactId>jackson-dataformat-yaml</artifactId>
    </dependency>
    <dependency>
      <groupId>com.fasterxml.jackson.core</groupId>
      <artifactId>jackson-databind</artifactId>
    </dependency>

    <!-- Apache Commons -->
    <dependency>
      <groupId>org.apache.commons</groupId>
      <artifactId>commons-math3</artifactId>
    </dependency>
    <dependency>
      <groupId>org.apache.commons</groupId>
      <artifactId>commons-lang3</artifactId>
    </dependency>
    <dependency>
      <groupId>org.apache.commons</groupId>
      <artifactId>commons-collections4</artifactId>
    </dependency>

    <!-- PLC4X dependencies -->
    <dependency>
      <groupId>org.apache.plc4x</groupId>
      <artifactId>plc4j-api</artifactId>
<<<<<<< HEAD
      <version>0.10.0</version>
    </dependency>
    <dependency>
      <groupId>org.apache.plc4x</groupId>
      <artifactId>plc4j-connection-pool</artifactId>
      <version>0.10.0</version>
=======
      <version>0.11.0</version>
    </dependency>
    <dependency>
      <groupId>org.apache.plc4x</groupId>
      <artifactId>plc4j-connection-cache</artifactId>
      <version>0.11.0</version>
>>>>>>> d22042ef
    </dependency>

    <dependency>
      <groupId>org.apache.plc4x</groupId>
      <artifactId>plc4j-spi</artifactId>
<<<<<<< HEAD
      <version>0.10.0</version>
=======
      <version>0.11.0</version>
>>>>>>> d22042ef
      <scope>test</scope>
    </dependency>

    <!-- Test dependencies-->
    <dependency>
      <groupId>org.awaitility</groupId>
      <artifactId>awaitility</artifactId>
      <scope>test</scope>
    </dependency>
    <dependency>
      <groupId>org.apache.plc4x</groupId>
      <artifactId>plc4j-driver-mock</artifactId>
<<<<<<< HEAD
      <version>0.10.0</version>
      <scope>test</scope>
    </dependency>
    <dependency>
      <groupId>org.apache.plc4x</groupId>
      <artifactId>plc4j-connection-cache</artifactId>
      <version>0.10.0</version>
      <scope>compile</scope>
    </dependency>
=======
      <version>0.11.0</version>
      <scope>test</scope>
    </dependency>
>>>>>>> d22042ef
  </dependencies>

</project><|MERGE_RESOLUTION|>--- conflicted
+++ resolved
@@ -24,11 +24,7 @@
   <parent>
     <groupId>org.apache.plc4x</groupId>
     <artifactId>plc4j-tools</artifactId>
-<<<<<<< HEAD
-    <version>0.10.0</version>
-=======
     <version>0.11.0</version>
->>>>>>> d22042ef
   </parent>
 
   <artifactId>plc4j-scraper</artifactId>
@@ -73,31 +69,18 @@
     <dependency>
       <groupId>org.apache.plc4x</groupId>
       <artifactId>plc4j-api</artifactId>
-<<<<<<< HEAD
-      <version>0.10.0</version>
-    </dependency>
-    <dependency>
-      <groupId>org.apache.plc4x</groupId>
-      <artifactId>plc4j-connection-pool</artifactId>
-      <version>0.10.0</version>
-=======
       <version>0.11.0</version>
     </dependency>
     <dependency>
       <groupId>org.apache.plc4x</groupId>
       <artifactId>plc4j-connection-cache</artifactId>
       <version>0.11.0</version>
->>>>>>> d22042ef
     </dependency>
 
     <dependency>
       <groupId>org.apache.plc4x</groupId>
       <artifactId>plc4j-spi</artifactId>
-<<<<<<< HEAD
-      <version>0.10.0</version>
-=======
       <version>0.11.0</version>
->>>>>>> d22042ef
       <scope>test</scope>
     </dependency>
 
@@ -110,21 +93,9 @@
     <dependency>
       <groupId>org.apache.plc4x</groupId>
       <artifactId>plc4j-driver-mock</artifactId>
-<<<<<<< HEAD
-      <version>0.10.0</version>
-      <scope>test</scope>
-    </dependency>
-    <dependency>
-      <groupId>org.apache.plc4x</groupId>
-      <artifactId>plc4j-connection-cache</artifactId>
-      <version>0.10.0</version>
-      <scope>compile</scope>
-    </dependency>
-=======
       <version>0.11.0</version>
       <scope>test</scope>
     </dependency>
->>>>>>> d22042ef
   </dependencies>
 
 </project>