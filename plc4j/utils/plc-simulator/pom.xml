<?xml version="1.0" encoding="UTF-8"?>
<!--
  Licensed to the Apache Software Foundation (ASF) under one
  or more contributor license agreements.  See the NOTICE file
  distributed with this work for additional information
  regarding copyright ownership.  The ASF licenses this file
  to you under the Apache License, Version 2.0 (the
  "License"); you may not use this file except in compliance
  with the License.  You may obtain a copy of the License at

      https://www.apache.org/licenses/LICENSE-2.0

  Unless required by applicable law or agreed to in writing,
  software distributed under the License is distributed on an
  "AS IS" BASIS, WITHOUT WARRANTIES OR CONDITIONS OF ANY
  KIND, either express or implied.  See the License for the
  specific language governing permissions and limitations
  under the License.
  -->
<project xmlns="http://maven.apache.org/POM/4.0.0" xmlns:xsi="http://www.w3.org/2001/XMLSchema-instance" xsi:schemaLocation="http://maven.apache.org/POM/4.0.0 http://maven.apache.org/xsd/maven-4.0.0.xsd">

  <modelVersion>4.0.0</modelVersion>

  <parent>
    <groupId>org.apache.plc4x</groupId>
    <artifactId>plc4j-utils</artifactId>
<<<<<<< HEAD
    <version>0.10.0</version>
=======
    <version>0.11.0</version>
>>>>>>> d22042ef
  </parent>

  <artifactId>plc4j-utils-plc-simulator</artifactId>

  <name>PLC4J: Utils: PLC-Simulator</name>

  <build>
    <plugins>
      <!-- Build a fat jar containing all dependencies -->
      <plugin>
        <groupId>org.apache.maven.plugins</groupId>
        <artifactId>maven-shade-plugin</artifactId>
        <executions>
          <execution>
            <id>generate-uber-jar</id>
            <phase>package</phase>
            <goals>
              <goal>shade</goal>
            </goals>
            <configuration>
              <transformers combine.children="append">
                <transformer implementation="org.apache.maven.plugins.shade.resource.ManifestResourceTransformer">
                  <mainClass>org.apache.plc4x.simulator.PlcSimulator</mainClass>
                </transformer>
              </transformers>
            </configuration>
          </execution>
        </executions>
      </plugin>
    </plugins>
  </build>

  <dependencies>
    <!-- The Server is based on the same generated code as the client -->
    <dependency>
      <groupId>org.apache.plc4x</groupId>
<<<<<<< HEAD
      <artifactId>plc4j-driver-s7</artifactId>
      <version>0.10.0</version>
=======
      <artifactId>plc4j-driver-bacnet</artifactId>
      <version>0.11.0</version>
>>>>>>> d22042ef
    </dependency>
    <dependency>
      <groupId>org.apache.plc4x</groupId>
      <artifactId>plc4j-driver-c-bus</artifactId>
<<<<<<< HEAD
      <version>0.10.0</version>
=======
      <version>0.11.0</version>
    </dependency>
    <dependency>
      <groupId>org.apache.plc4x</groupId>
      <artifactId>plc4j-driver-s7</artifactId>
      <version>0.11.0</version>
>>>>>>> d22042ef
    </dependency>

    <dependency>
      <groupId>org.apache.plc4x</groupId>
      <artifactId>plc4j-api</artifactId>
<<<<<<< HEAD
      <version>0.10.0</version>
=======
      <version>0.11.0</version>
>>>>>>> d22042ef
    </dependency>
    <dependency>
      <groupId>org.apache.plc4x</groupId>
      <artifactId>plc4j-spi</artifactId>
<<<<<<< HEAD
      <version>0.10.0</version>
=======
      <version>0.11.0</version>
>>>>>>> d22042ef
    </dependency>

    <dependency>
      <groupId>org.apache.commons</groupId>
      <artifactId>commons-lang3</artifactId>
    </dependency>
    <dependency>
      <groupId>org.apache.commons</groupId>
      <artifactId>commons-collections4</artifactId>
    </dependency>
    <dependency>
      <groupId>commons-cli</groupId>
      <artifactId>commons-cli</artifactId>
    </dependency>

    <dependency>
      <groupId>io.netty</groupId>
      <artifactId>netty-transport</artifactId>
    </dependency>
    <dependency>
      <groupId>io.netty</groupId>
      <artifactId>netty-common</artifactId>
    </dependency>
    <dependency>
      <groupId>io.netty</groupId>
      <artifactId>netty-codec</artifactId>
    </dependency>
    <dependency>
      <groupId>io.netty</groupId>
      <artifactId>netty-buffer</artifactId>
    </dependency>


    <dependency>
      <groupId>org.slf4j</groupId>
      <artifactId>slf4j-api</artifactId>
    </dependency>
    <!-- Explicitly override the scope to compile to include these -->
    <dependency>
      <groupId>ch.qos.logback</groupId>
      <artifactId>logback-classic</artifactId>
      <scope>compile</scope>
    </dependency>
  </dependencies>

</project><|MERGE_RESOLUTION|>--- conflicted
+++ resolved
@@ -24,11 +24,7 @@
   <parent>
     <groupId>org.apache.plc4x</groupId>
     <artifactId>plc4j-utils</artifactId>
-<<<<<<< HEAD
-    <version>0.10.0</version>
-=======
     <version>0.11.0</version>
->>>>>>> d22042ef
   </parent>
 
   <artifactId>plc4j-utils-plc-simulator</artifactId>
@@ -65,46 +61,29 @@
     <!-- The Server is based on the same generated code as the client -->
     <dependency>
       <groupId>org.apache.plc4x</groupId>
-<<<<<<< HEAD
-      <artifactId>plc4j-driver-s7</artifactId>
-      <version>0.10.0</version>
-=======
       <artifactId>plc4j-driver-bacnet</artifactId>
       <version>0.11.0</version>
->>>>>>> d22042ef
     </dependency>
     <dependency>
       <groupId>org.apache.plc4x</groupId>
       <artifactId>plc4j-driver-c-bus</artifactId>
-<<<<<<< HEAD
-      <version>0.10.0</version>
-=======
       <version>0.11.0</version>
     </dependency>
     <dependency>
       <groupId>org.apache.plc4x</groupId>
       <artifactId>plc4j-driver-s7</artifactId>
       <version>0.11.0</version>
->>>>>>> d22042ef
     </dependency>
 
     <dependency>
       <groupId>org.apache.plc4x</groupId>
       <artifactId>plc4j-api</artifactId>
-<<<<<<< HEAD
-      <version>0.10.0</version>
-=======
       <version>0.11.0</version>
->>>>>>> d22042ef
     </dependency>
     <dependency>
       <groupId>org.apache.plc4x</groupId>
       <artifactId>plc4j-spi</artifactId>
-<<<<<<< HEAD
-      <version>0.10.0</version>
-=======
       <version>0.11.0</version>
->>>>>>> d22042ef
     </dependency>
 
     <dependency>
