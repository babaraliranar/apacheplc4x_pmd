--- conflicted
+++ resolved
@@ -24,11 +24,7 @@
   <parent>
     <groupId>org.apache.plc4x</groupId>
     <artifactId>plc4j</artifactId>
-<<<<<<< HEAD
-    <version>0.7.0</version>
-=======
     <version>0.8.0</version>
->>>>>>> ebd0d6cb
   </parent>
 
   <artifactId>plc4j-utils</artifactId>
