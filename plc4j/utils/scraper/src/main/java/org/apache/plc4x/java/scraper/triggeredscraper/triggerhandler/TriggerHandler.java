--- conflicted
+++ resolved
@@ -18,129 +18,6 @@
  */
 package org.apache.plc4x.java.scraper.triggeredscraper.triggerhandler;
 
-<<<<<<< HEAD
-import org.apache.plc4x.java.api.PlcConnection;
-import org.apache.plc4x.java.api.exceptions.PlcConnectionException;
-import org.apache.plc4x.java.api.exceptions.PlcRuntimeException;
-import org.apache.plc4x.java.api.messages.PlcReadRequest;
-import org.apache.plc4x.java.api.messages.PlcReadResponse;
-import org.apache.plc4x.java.scraper.exception.ScraperException;
-import org.apache.plc4x.java.scraper.triggeredscraper.TriggeredScrapeJobImpl;
-import org.apache.plc4x.java.scraper.triggeredscraper.TriggeredScraperTask;
-import org.slf4j.Logger;
-import org.slf4j.LoggerFactory;
-
-import java.util.concurrent.CompletableFuture;
-import java.util.concurrent.TimeUnit;
-
-/**
- * holds the handler for the regarding trigger-scraper on rising-trigger edge
- */
-public class TriggerHandler {
-
-    private static final Logger LOGGER = LoggerFactory.getLogger(TriggerHandler.class);
-    private static final String TRIGGER = "trigger";
-
-    private final TriggerConfiguration triggerConfiguration;
-    private final TriggeredScraperTask parentScraperTask;
-
-    //used to enable trigger only on rising edge
-    private boolean lastTriggerState;
-
-    public TriggerHandler(String triggerStrategy, TriggeredScrapeJobImpl triggeredScrapeJob, TriggeredScraperTask parentScraperTask) throws ScraperException {
-        this.triggerConfiguration = TriggerConfiguration.createConfiguration(triggerStrategy,triggeredScrapeJob);
-        this.parentScraperTask = parentScraperTask;
-        this.lastTriggerState = false;
-    }
-
-    /**
-     * checks rising edge of trigger event
-     * @return true on detection of rising edge, false otherwise
-     */
-    public boolean checkTrigger(){
-        switch (this.triggerConfiguration.getTriggerType()){
-            case SCHEDULED:
-                //used base scheduling -> trigger is always true
-                return true;
-            case S7_TRIGGER_VAR:
-                return checkS7TriggerVariable();
-            default:
-                //should not happen
-                return false;
-        }
-    }
-
-    /**
-     * acquires the given S7Field from S7 and evaluates if trigger is released
-     * @return true if rising-edge of trigger is detected, false otherwise
-     */
-    private boolean checkS7TriggerVariable(){
-        CompletableFuture<PlcConnection> future = CompletableFuture.supplyAsync(() -> {
-            try {
-                return parentScraperTask.getDriverManager().getConnection(parentScraperTask.getConnectionString());
-            } catch (PlcConnectionException e) {
-                LOGGER.warn("Unable to instantiate connection to " + parentScraperTask.getConnectionString(), e);
-                throw new PlcRuntimeException(e);
-            }
-        }, parentScraperTask.getExecutorService());
-        PlcConnection connection = null;
-        try {
-            connection = future.get(parentScraperTask.getRequestTimeoutMs(), TimeUnit.MILLISECONDS);
-            LOGGER.trace("Connection to {} established: {}", parentScraperTask.getConnectionString(), connection);
-            PlcReadRequest.Builder builder = connection.readRequestBuilder();
-            builder.addItem(TRIGGER, triggerConfiguration.getTriggerVariable());
-            PlcReadResponse response = builder
-                .build()
-                .execute()
-                .get(parentScraperTask.getRequestTimeoutMs(), TimeUnit.MILLISECONDS);
-
-            //check if trigger condition from TriggerConfiguration is fulfilled
-            boolean trigger = triggerConfiguration.evaluateTrigger(response.getObject(TRIGGER));
-
-            //only trigger scraping of data on rising edge of trigger
-            if(trigger == true){
-                if (this.lastTriggerState == false) {
-                    this.lastTriggerState = true;
-                    return true;
-                } else {
-                    return false;
-                }
-            } else {
-                // Trigger is false
-                if (this.lastTriggerState) {
-                    // Triggered before, so RESET it
-                    this.lastTriggerState = false;
-                    return false;
-                } else {
-                    // Simply return false
-                    return false;
-                }
-            }
-
-        } catch (Exception e) {
-            // Handle execution exception
-            parentScraperTask.handleException(e);
-            return false;
-        }
-        finally {
-            if (connection != null) {
-                try {
-                    connection.close();
-                } catch (Exception e) {
-                    LOGGER.warn("Error on closing connection",e);
-                    // intentionally do nothing
-                }
-            }
-        }
-    }
-
-
-
-
-
-
-=======
 public interface TriggerHandler {
     boolean checkTrigger();
->>>>>>> 6ba3f5c3
 }