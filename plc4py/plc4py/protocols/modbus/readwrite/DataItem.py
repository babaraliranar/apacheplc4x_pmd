#
# Licensed to the Apache Software Foundation (ASF) under one
# or more contributor license agreements.  See the NOTICE file
# distributed with this work for additional information
# regarding copyright ownership.  The ASF licenses this file
# to you under the Apache License, Version 2.0 (the
# "License"); you may not use this file except in compliance
# with the License.  You may obtain a copy of the License at
#
#     https://www.apache.org/licenses/LICENSE-2.0
#
# Unless required by applicable law or agreed to in writing,
# software distributed under the License is distributed on an
# "AS IS" BASIS, WITHOUT WARRANTIES OR CONDITIONS OF ANY
# KIND, either express or implied.  See the License for the
# specific language governing permissions and limitations
# under the License.
#

from plc4py.api.value.PlcValue import PlcValue
from plc4py.protocols.modbus.readwrite.ModbusDataType import ModbusDataType
from plc4py.spi.generation.ReadBuffer import ReadBuffer
from plc4py.spi.generation.WriteBuffer import WriteBuffer
from plc4py.spi.values.PlcValues import PlcBOOL
from plc4py.spi.values.PlcValues import PlcBYTE
from plc4py.spi.values.PlcValues import PlcCHAR
from plc4py.spi.values.PlcValues import PlcDINT
from plc4py.spi.values.PlcValues import PlcDWORD
from plc4py.spi.values.PlcValues import PlcINT
from plc4py.spi.values.PlcValues import PlcLINT
from plc4py.spi.values.PlcValues import PlcLREAL
from plc4py.spi.values.PlcValues import PlcLWORD
from plc4py.spi.values.PlcValues import PlcList
from plc4py.spi.values.PlcValues import PlcREAL
from plc4py.spi.values.PlcValues import PlcSINT
from plc4py.spi.values.PlcValues import PlcSTRING
from plc4py.spi.values.PlcValues import PlcUDINT
from plc4py.spi.values.PlcValues import PlcUINT
from plc4py.spi.values.PlcValues import PlcULINT
from plc4py.spi.values.PlcValues import PlcUSINT
from plc4py.spi.values.PlcValues import PlcWCHAR
from plc4py.spi.values.PlcValues import PlcWORD
from plc4py.utils.GenericTypes import ByteOrder
from typing import List
from typing import cast
import logging
import math


class DataItem:
    @staticmethod
    def static_parse(
        read_buffer: ReadBuffer,
        data_type: ModbusDataType,
        number_of_values: int,
        big_endian: bool,
    ):
        if (
            data_type == ModbusDataType.BOOL
            and number_of_values == int(1)
<<<<<<< HEAD
            and big_endian == true
=======
            and big_endian == True
>>>>>>> c1902294
        ):  # BOOL

            # Reserved Field (Compartmentalized so the "reserved" variable can't leak)
            reserved: int = read_buffer.read_unsigned_int(15, logical_name="")
            if reserved != int(0x0000):
                logging.warning(
                    "Expected constant value "
                    + str(0x0000)
                    + " but got "
                    + str(reserved)
                    + " for reserved field."
                )

            # Simple Field (value)
            value: bool = read_buffer.read_bit("")

            return PlcBOOL(value)
        if (
            data_type == ModbusDataType.BOOL
            and number_of_values == int(1)
<<<<<<< HEAD
            and big_endian == false
=======
            and big_endian == False
>>>>>>> c1902294
        ):  # BOOL

            # Reserved Field (Compartmentalized so the "reserved" variable can't leak)
            reserved: int = read_buffer.read_unsigned_short(7, logical_name="")
            if reserved != int(0x00):
                logging.warning(
                    "Expected constant value "
                    + str(0x00)
                    + " but got "
                    + str(reserved)
                    + " for reserved field."
                )

            # Simple Field (value)
            value: bool = read_buffer.read_bit("")

            # Reserved Field (Compartmentalized so the "reserved" variable can't leak)
            reserved: int = read_buffer.read_unsigned_short(8, logical_name="")
            if reserved != int(0x00):
                logging.warning(
                    "Expected constant value "
                    + str(0x00)
                    + " but got "
                    + str(reserved)
                    + " for reserved field."
                )

            return PlcBOOL(value)
        if data_type == ModbusDataType.BOOL:  # List
            # Array field (value)
            # Count array
            item_count: int = int(number_of_values)
            value: List[PlcValue] = []
            for _ in range(item_count):
                value.append(PlcBOOL(bool(read_buffer.read_bit(""))))

            return PlcList(value)
        if (
            data_type == ModbusDataType.BYTE
            and number_of_values == int(1)
<<<<<<< HEAD
            and big_endian == true
=======
            and big_endian == True
>>>>>>> c1902294
        ):  # BYTE

            # Reserved Field (Compartmentalized so the "reserved" variable can't leak)
            reserved: int = read_buffer.read_unsigned_short(8, logical_name="")
            if reserved != int(0x00):
                logging.warning(
                    "Expected constant value "
                    + str(0x00)
                    + " but got "
                    + str(reserved)
                    + " for reserved field."
                )

            # Simple Field (value)
            value: int = read_buffer.read_unsigned_short(8, logical_name="")

            return PlcBYTE(value)
        if (
            data_type == ModbusDataType.BYTE
            and number_of_values == int(1)
<<<<<<< HEAD
            and big_endian == false
=======
            and big_endian == False
>>>>>>> c1902294
        ):  # BYTE

            # Simple Field (value)
            value: int = read_buffer.read_unsigned_short(8, logical_name="")

            # Reserved Field (Compartmentalized so the "reserved" variable can't leak)
            reserved: int = read_buffer.read_unsigned_short(8, logical_name="")
            if reserved != int(0x00):
                logging.warning(
                    "Expected constant value "
                    + str(0x00)
                    + " but got "
                    + str(reserved)
                    + " for reserved field."
                )

            return PlcBYTE(value)
        if data_type == ModbusDataType.BYTE:  # List
            # Array field (value)
            # Count array
            item_count: int = int(number_of_values * int(8))
            value: List[PlcValue] = []
            for _ in range(item_count):
                value.append(PlcBOOL(bool(read_buffer.read_bit(""))))

            return PlcList(value)
        if data_type == ModbusDataType.WORD:  # WORD

            # Simple Field (value)
            value: int = read_buffer.read_unsigned_int(16, logical_name="")

            return PlcWORD(value)
        if data_type == ModbusDataType.DWORD:  # DWORD

            # Simple Field (value)
            value: int = read_buffer.read_unsigned_long(32, logical_name="")

            return PlcDWORD(value)
        if data_type == ModbusDataType.LWORD:  # LWORD

            # Simple Field (value)
            value: int = read_buffer.read_unsigned_long(64, logical_name="")

            return PlcLWORD(value)
        if (
            data_type == ModbusDataType.SINT
            and number_of_values == int(1)
<<<<<<< HEAD
            and big_endian == true
=======
            and big_endian == True
>>>>>>> c1902294
        ):  # SINT

            # Reserved Field (Compartmentalized so the "reserved" variable can't leak)
            reserved: int = read_buffer.read_unsigned_short(8, logical_name="")
            if reserved != int(0x00):
                logging.warning(
                    "Expected constant value "
                    + str(0x00)
                    + " but got "
                    + str(reserved)
                    + " for reserved field."
                )

            # Simple Field (value)
            value: int = read_buffer.read_signed_byte(8, logical_name="")

            return PlcSINT(value)
        if (
            data_type == ModbusDataType.SINT
            and number_of_values == int(1)
<<<<<<< HEAD
            and big_endian == false
=======
            and big_endian == False
>>>>>>> c1902294
        ):  # SINT

            # Simple Field (value)
            value: int = read_buffer.read_signed_byte(8, logical_name="")

            # Reserved Field (Compartmentalized so the "reserved" variable can't leak)
            reserved: int = read_buffer.read_unsigned_short(8, logical_name="")
            if reserved != int(0x00):
                logging.warning(
                    "Expected constant value "
                    + str(0x00)
                    + " but got "
                    + str(reserved)
                    + " for reserved field."
                )

            return PlcSINT(value)
        if data_type == ModbusDataType.SINT:  # List
            # Array field (value)
            # Count array
            item_count: int = int(number_of_values)
            value: List[PlcValue] = []
            for _ in range(item_count):
                value.append(
                    PlcSINT(int(read_buffer.read_signed_byte(8, logical_name="")))
                )

            return PlcList(value)
        if data_type == ModbusDataType.INT and number_of_values == int(1):  # INT

            # Simple Field (value)
            value: int = read_buffer.read_short(16, logical_name="")

            return PlcINT(value)
        if data_type == ModbusDataType.INT:  # List
            # Array field (value)
            # Count array
            item_count: int = int(number_of_values)
            value: List[PlcValue] = []
            for _ in range(item_count):
                value.append(PlcINT(int(read_buffer.read_short(16, logical_name=""))))

            return PlcList(value)
        if data_type == ModbusDataType.DINT and number_of_values == int(1):  # DINT

            # Simple Field (value)
            value: int = read_buffer.read_int(32, logical_name="")

            return PlcDINT(value)
        if data_type == ModbusDataType.DINT:  # List
            # Array field (value)
            # Count array
            item_count: int = int(number_of_values)
            value: List[PlcValue] = []
            for _ in range(item_count):
                value.append(PlcDINT(int(read_buffer.read_int(32, logical_name=""))))

            return PlcList(value)
        if data_type == ModbusDataType.LINT and number_of_values == int(1):  # LINT

            # Simple Field (value)
            value: int = read_buffer.read_long(64, logical_name="")

            return PlcLINT(value)
        if data_type == ModbusDataType.LINT:  # List
            # Array field (value)
            # Count array
            item_count: int = int(number_of_values)
            value: List[PlcValue] = []
            for _ in range(item_count):
                value.append(PlcLINT(int(read_buffer.read_long(64, logical_name=""))))

            return PlcList(value)
        if (
            data_type == ModbusDataType.USINT
            and number_of_values == int(1)
<<<<<<< HEAD
            and big_endian == true
=======
            and big_endian == True
>>>>>>> c1902294
        ):  # USINT

            # Reserved Field (Compartmentalized so the "reserved" variable can't leak)
            reserved: int = read_buffer.read_unsigned_short(8, logical_name="")
            if reserved != int(0x00):
                logging.warning(
                    "Expected constant value "
                    + str(0x00)
                    + " but got "
                    + str(reserved)
                    + " for reserved field."
                )

            # Simple Field (value)
            value: int = read_buffer.read_unsigned_short(8, logical_name="")

            return PlcUSINT(value)
        if (
            data_type == ModbusDataType.USINT
            and number_of_values == int(1)
<<<<<<< HEAD
            and big_endian == false
=======
            and big_endian == False
>>>>>>> c1902294
        ):  # USINT

            # Simple Field (value)
            value: int = read_buffer.read_unsigned_short(8, logical_name="")

            # Reserved Field (Compartmentalized so the "reserved" variable can't leak)
            reserved: int = read_buffer.read_unsigned_short(8, logical_name="")
            if reserved != int(0x00):
                logging.warning(
                    "Expected constant value "
                    + str(0x00)
                    + " but got "
                    + str(reserved)
                    + " for reserved field."
                )

            return PlcUSINT(value)
        if data_type == ModbusDataType.USINT:  # List
            # Array field (value)
            # Count array
            item_count: int = int(number_of_values)
            value: List[PlcValue] = []
            for _ in range(item_count):
                value.append(
                    PlcUINT(int(read_buffer.read_unsigned_short(8, logical_name="")))
                )

            return PlcList(value)
        if data_type == ModbusDataType.UINT and number_of_values == int(1):  # UINT

            # Simple Field (value)
            value: int = read_buffer.read_unsigned_int(16, logical_name="")

            return PlcUINT(value)
        if data_type == ModbusDataType.UINT:  # List
            # Array field (value)
            # Count array
            item_count: int = int(number_of_values)
            value: List[PlcValue] = []
            for _ in range(item_count):
                value.append(
                    PlcUDINT(int(read_buffer.read_unsigned_int(16, logical_name="")))
                )

            return PlcList(value)
        if data_type == ModbusDataType.UDINT and number_of_values == int(1):  # UDINT

            # Simple Field (value)
            value: int = read_buffer.read_unsigned_long(32, logical_name="")

            return PlcUDINT(value)
        if data_type == ModbusDataType.UDINT:  # List
            # Array field (value)
            # Count array
            item_count: int = int(number_of_values)
            value: List[PlcValue] = []
            for _ in range(item_count):
                value.append(
                    PlcULINT(int(read_buffer.read_unsigned_long(32, logical_name="")))
                )

            return PlcList(value)
        if data_type == ModbusDataType.ULINT and number_of_values == int(1):  # ULINT

            # Simple Field (value)
            value: int = read_buffer.read_unsigned_long(64, logical_name="")

            return PlcULINT(value)
        if data_type == ModbusDataType.ULINT:  # List
            # Array field (value)
            # Count array
            item_count: int = int(number_of_values)
            value: List[PlcValue] = []
            for _ in range(item_count):
                value.append(
                    PlcLINT(int(read_buffer.read_unsigned_long(64, logical_name="")))
                )

            return PlcList(value)
        if data_type == ModbusDataType.REAL and number_of_values == int(1):  # REAL

            # Simple Field (value)
            value: float = read_buffer.read_float(32, logical_name="")

            return PlcREAL(value)
        if data_type == ModbusDataType.REAL:  # List
            # Array field (value)
            # Count array
            item_count: int = int(number_of_values)
            value: List[PlcValue] = []
            for _ in range(item_count):
                value.append(
                    PlcREAL(float(read_buffer.read_float(32, logical_name="")))
                )

            return PlcList(value)
        if data_type == ModbusDataType.LREAL and number_of_values == int(1):  # LREAL

            # Simple Field (value)
            value: float = read_buffer.read_double(64, logical_name="")

            return PlcLREAL(value)
        if data_type == ModbusDataType.LREAL:  # List
            # Array field (value)
            # Count array
            item_count: int = int(number_of_values)
            value: List[PlcValue] = []
            for _ in range(item_count):
                value.append(
                    PlcLREAL(float(read_buffer.read_double(64, logical_name="")))
                )

            return PlcList(value)
        if data_type == ModbusDataType.CHAR and number_of_values == int(1):  # CHAR

            # Simple Field (value)
            value: str = read_buffer.read_str(8, logical_name="", encoding="")

            return PlcCHAR(value)
        if data_type == ModbusDataType.CHAR:  # List
            # Array field (value)
            # Count array
            item_count: int = int(number_of_values)
            value: List[PlcValue] = []
            for _ in range(item_count):
                value.append(
                    PlcSTRING(
                        str(read_buffer.read_str(8, logical_name="", encoding=""))
                    )
                )

            return PlcList(value)
        if data_type == ModbusDataType.WCHAR and number_of_values == int(1):  # WCHAR

            # Simple Field (value)
            value: str = read_buffer.read_str(16, logical_name="", encoding="")

            return PlcWCHAR(value)
        if data_type == ModbusDataType.WCHAR:  # List
            # Array field (value)
            # Count array
            item_count: int = int(number_of_values)
            value: List[PlcValue] = []
            for _ in range(item_count):
                value.append(
                    PlcSTRING(
                        str(read_buffer.read_str(16, logical_name="", encoding=""))
                    )
                )

            return PlcList(value)
<<<<<<< HEAD
=======
        if data_type == ModbusDataType.RAW_COIL:  # RawByteArray
            # Array field (value)
            # Count array
            item_count: int = int(ceil(number_of_values / float(8)))
            value: List[PlcValue] = []
            for _ in range(item_count):
                value.append(PlcSINT(int(read_buffer.read_byte(""))))

            return PlcRawByteArray(value)
        if data_type == ModbusDataType.RAW_REGISTER:  # RawByteArray
            # Array field (value)
            # Count array
            item_count: int = int(number_of_values * int(2))
            value: List[PlcValue] = []
            for _ in range(item_count):
                value.append(PlcSINT(int(read_buffer.read_byte(""))))

            return PlcRawByteArray(value)
>>>>>>> c1902294
        return None

    @staticmethod
    def static_serialize(
        write_buffer: WriteBuffer,
        _value: PlcValue,
        data_type: ModbusDataType,
        number_of_values: int,
        big_endian: bool,
        byte_order: ByteOrder,
    ) -> None:
        if (
            data_type == ModbusDataType.BOOL
            and number_of_values == int(1)
            and big_endian == True
        ):  # BOOL
            # Reserved Field
            write_buffer.write_unsigned_short(int(0x0000), 15, "int0x0000")
            # Simple Field (value)
            value: bool = _value.get_bool()
            write_buffer.write_bit((value), "value")

        elif (
            data_type == ModbusDataType.BOOL
            and number_of_values == int(1)
            and big_endian == False
        ):  # BOOL
            # Reserved Field
            write_buffer.write_byte(int(0x00), 7, "int0x00")
            # Simple Field (value)
            value: bool = _value.get_bool()
            write_buffer.write_bit((value), "value")

            # Reserved Field
            write_buffer.write_byte(int(0x00), 8, "int0x00")
        elif data_type == ModbusDataType.BOOL:  # List
            values: PlcList = cast(PlcList, _value)
            for val in values.get_list():
                value: bool = val.get_bool()
                write_buffer.write_bit((value), "value")

        elif (
            data_type == ModbusDataType.BYTE
            and number_of_values == int(1)
            and big_endian == True
        ):  # BYTE
            # Reserved Field
            write_buffer.write_byte(int(0x00), 8, "int0x00")
            # Simple Field (value)
            value: int = _value.get_int()
            write_buffer.write_byte((value), 8, "value")

        elif (
            data_type == ModbusDataType.BYTE
            and number_of_values == int(1)
            and big_endian == False
        ):  # BYTE
            # Simple Field (value)
            value: int = _value.get_int()
            write_buffer.write_byte((value), 8, "value")

            # Reserved Field
            write_buffer.write_byte(int(0x00), 8, "int0x00")
        elif data_type == ModbusDataType.BYTE:  # List
            values: PlcList = cast(PlcList, _value)
            for val in values.get_list():
                value: bool = val.get_bool()
                write_buffer.write_bit((value), "value")

        elif data_type == ModbusDataType.WORD:  # WORD
            # Simple Field (value)
            value: int = _value.get_int()
            write_buffer.write_unsigned_short((value), 16, "value")

        elif data_type == ModbusDataType.DWORD:  # DWORD
            # Simple Field (value)
            value: int = _value.get_int()
            write_buffer.write_unsigned_int((value), 32, "value")

        elif data_type == ModbusDataType.LWORD:  # LWORD
            # Simple Field (value)
            value: int = _value.get_int()
            write_buffer.write_unsigned_long((value), 64, "value")

        elif (
            data_type == ModbusDataType.SINT
            and number_of_values == int(1)
            and big_endian == True
        ):  # SINT
            # Reserved Field
            write_buffer.write_byte(int(0x00), 8, "int0x00")
            # Simple Field (value)
            value: int = _value.get_int()
            write_buffer.write_signed_byte((value), 8, "value")

        elif (
            data_type == ModbusDataType.SINT
            and number_of_values == int(1)
            and big_endian == False
        ):  # SINT
            # Simple Field (value)
            value: int = _value.get_int()
            write_buffer.write_signed_byte((value), 8, "value")

            # Reserved Field
            write_buffer.write_byte(int(0x00), 8, "int0x00")
        elif data_type == ModbusDataType.SINT:  # List
            values: PlcList = cast(PlcList, _value)
            for val in values.get_list():
                value: int = val.get_int()
                write_buffer.write_signed_byte((value), 8, "value")

        elif data_type == ModbusDataType.INT and number_of_values == int(1):  # INT
            # Simple Field (value)
            value: int = _value.get_int()
            write_buffer.write_short((value), 16, "value")

        elif data_type == ModbusDataType.INT:  # List
            values: PlcList = cast(PlcList, _value)
            for val in values.get_list():
                value: int = val.get_int()
                write_buffer.write_short((value), 16, "value")

        elif data_type == ModbusDataType.DINT and number_of_values == int(1):  # DINT
            # Simple Field (value)
            value: int = _value.get_int()
            write_buffer.write_int((value), 32, "value")

        elif data_type == ModbusDataType.DINT:  # List
            values: PlcList = cast(PlcList, _value)
            for val in values.get_list():
                value: int = val.get_int()
                write_buffer.write_int((value), 32, "value")

        elif data_type == ModbusDataType.LINT and number_of_values == int(1):  # LINT
            # Simple Field (value)
            value: int = _value.get_int()
            write_buffer.write_long((value), 64, "value")

        elif data_type == ModbusDataType.LINT:  # List
            values: PlcList = cast(PlcList, _value)
            for val in values.get_list():
                value: int = val.get_int()
                write_buffer.write_long((value), 64, "value")

        elif (
            data_type == ModbusDataType.USINT
            and number_of_values == int(1)
            and big_endian == True
        ):  # USINT
            # Reserved Field
            write_buffer.write_byte(int(0x00), 8, "int0x00")
            # Simple Field (value)
            value: int = _value.get_int()
            write_buffer.write_byte((value), 8, "value")

        elif (
            data_type == ModbusDataType.USINT
            and number_of_values == int(1)
            and big_endian == False
        ):  # USINT
            # Simple Field (value)
            value: int = _value.get_int()
            write_buffer.write_byte((value), 8, "value")

            # Reserved Field
            write_buffer.write_byte(int(0x00), 8, "int0x00")
        elif data_type == ModbusDataType.USINT:  # List
            values: PlcList = cast(PlcList, _value)
            for val in values.get_list():
                value: int = val.get_int()
                write_buffer.write_byte((value), 8, "value")

        elif data_type == ModbusDataType.UINT and number_of_values == int(1):  # UINT
            # Simple Field (value)
            value: int = _value.get_int()
            write_buffer.write_unsigned_short((value), 16, "value")

        elif data_type == ModbusDataType.UINT:  # List
            values: PlcList = cast(PlcList, _value)
            for val in values.get_list():
                value: int = val.get_int()
                write_buffer.write_unsigned_short((value), 16, "value")

        elif data_type == ModbusDataType.UDINT and number_of_values == int(1):  # UDINT
            # Simple Field (value)
            value: int = _value.get_int()
            write_buffer.write_unsigned_int((value), 32, "value")

        elif data_type == ModbusDataType.UDINT:  # List
            values: PlcList = cast(PlcList, _value)
            for val in values.get_list():
                value: int = val.get_int()
                write_buffer.write_unsigned_int((value), 32, "value")

        elif data_type == ModbusDataType.ULINT and number_of_values == int(1):  # ULINT
            # Simple Field (value)
            value: int = _value.get_int()
            write_buffer.write_unsigned_long((value), 64, "value")

        elif data_type == ModbusDataType.ULINT:  # List
            values: PlcList = cast(PlcList, _value)
            for val in values.get_list():
                value: int = val.get_int()
                write_buffer.write_unsigned_long((value), 64, "value")

        elif data_type == ModbusDataType.REAL and number_of_values == int(1):  # REAL
            # Simple Field (value)
            value: float = _value.get_float()
            write_buffer.write_float((value), 32, "value")

        elif data_type == ModbusDataType.REAL:  # List
            values: PlcList = cast(PlcList, _value)
            for val in values.get_list():
                value: float = val.get_float()
                write_buffer.write_float((value), 32, "value")

        elif data_type == ModbusDataType.LREAL and number_of_values == int(1):  # LREAL
            # Simple Field (value)
            value: float = _value.get_float()
            write_buffer.write_double((value), 64, "value")

        elif data_type == ModbusDataType.LREAL:  # List
            values: PlcList = cast(PlcList, _value)
            for val in values.get_list():
                value: float = val.get_float()
                write_buffer.write_double((value), 64, "value")

        elif data_type == ModbusDataType.CHAR and number_of_values == int(1):  # CHAR
            # Simple Field (value)
            value: str = _value.get_str()
            write_buffer.write_str((value), 8, "UTF-8", "value")

        elif data_type == ModbusDataType.CHAR:  # List
            values: PlcList = cast(PlcList, _value)
            for val in values.get_list():
                value: str = val.get_str()
                write_buffer.write_str((value), 8, "UTF-8", "value")

        elif data_type == ModbusDataType.WCHAR and number_of_values == int(1):  # WCHAR
            # Simple Field (value)
            value: str = _value.get_str()
            write_buffer.write_str((value), 16, "UTF-16", "value")

        elif data_type == ModbusDataType.WCHAR:  # List
            values: PlcList = cast(PlcList, _value)
            for val in values.get_list():
                value: str = val.get_str()
                write_buffer.write_str((value), 16, "UTF-16", "value")

<<<<<<< HEAD
=======
        elif data_type == ModbusDataType.RAW_COIL:  # RawByteArray
            values: PlcList = cast(PlcList, _value)
            for val in values.get_list():
                value: List[int] = val.get_raw()
                write_buffer.write_byte_array("", value)

        elif data_type == ModbusDataType.RAW_REGISTER:  # RawByteArray
            values: PlcList = cast(PlcList, _value)
            for val in values.get_list():
                value: List[int] = val.get_raw()
                write_buffer.write_byte_array("", value)

>>>>>>> c1902294
    @staticmethod
    def get_length_in_bytes(
        _value: PlcValue,
        data_type: ModbusDataType,
        number_of_values: int,
        big_endian: bool,
    ) -> int:
        return int(
            math.ceil(
                float(
                    DataItem.get_length_in_bits(
                        _value, data_type, number_of_values, big_endian
                    )
                )
                / 8.0
            )
        )

    @staticmethod
    def get_length_in_bits(
        _value: PlcValue,
        data_type: ModbusDataType,
        number_of_values: int,
        big_endian: bool,
    ) -> int:
        size_in_bits: int = 0
        if (
            data_type == ModbusDataType.BOOL
            and number_of_values == int(1)
            and big_endian == True
        ):  # BOOL
            # Reserved Field
            size_in_bits += 15
            # Simple Field (value)
            size_in_bits += 1
        elif (
            data_type == ModbusDataType.BOOL
            and number_of_values == int(1)
            and big_endian == False
        ):  # BOOL
            # Reserved Field
            size_in_bits += 7
            # Simple Field (value)
            size_in_bits += 1
            # Reserved Field
            size_in_bits += 8
        elif data_type == ModbusDataType.BOOL:  # List
            values: PlcList = cast(PlcList, _value)
            size_in_bits += len(values.get_list()) * 1
        elif (
            data_type == ModbusDataType.BYTE
            and number_of_values == int(1)
            and big_endian == True
        ):  # BYTE
            # Reserved Field
            size_in_bits += 8
            # Simple Field (value)
            size_in_bits += 8
        elif (
            data_type == ModbusDataType.BYTE
            and number_of_values == int(1)
            and big_endian == False
        ):  # BYTE
            # Simple Field (value)
            size_in_bits += 8
            # Reserved Field
            size_in_bits += 8
        elif data_type == ModbusDataType.BYTE:  # List
            values: PlcList = cast(PlcList, _value)
            size_in_bits += len(values.get_list()) * 1
        elif data_type == ModbusDataType.WORD:  # WORD
            # Simple Field (value)
            size_in_bits += 16
        elif data_type == ModbusDataType.DWORD:  # DWORD
            # Simple Field (value)
            size_in_bits += 32
        elif data_type == ModbusDataType.LWORD:  # LWORD
            # Simple Field (value)
            size_in_bits += 64
        elif (
            data_type == ModbusDataType.SINT
            and number_of_values == int(1)
            and big_endian == True
        ):  # SINT
            # Reserved Field
            size_in_bits += 8
            # Simple Field (value)
            size_in_bits += 8
        elif (
            data_type == ModbusDataType.SINT
            and number_of_values == int(1)
            and big_endian == False
        ):  # SINT
            # Simple Field (value)
            size_in_bits += 8
            # Reserved Field
            size_in_bits += 8
        elif data_type == ModbusDataType.SINT:  # List
            values: PlcList = cast(PlcList, _value)
            size_in_bits += len(values.get_list()) * 8
        elif data_type == ModbusDataType.INT and number_of_values == int(1):  # INT
            # Simple Field (value)
            size_in_bits += 16
        elif data_type == ModbusDataType.INT:  # List
            values: PlcList = cast(PlcList, _value)
            size_in_bits += len(values.get_list()) * 16
        elif data_type == ModbusDataType.DINT and number_of_values == int(1):  # DINT
            # Simple Field (value)
            size_in_bits += 32
        elif data_type == ModbusDataType.DINT:  # List
            values: PlcList = cast(PlcList, _value)
            size_in_bits += len(values.get_list()) * 32
        elif data_type == ModbusDataType.LINT and number_of_values == int(1):  # LINT
            # Simple Field (value)
            size_in_bits += 64
        elif data_type == ModbusDataType.LINT:  # List
            values: PlcList = cast(PlcList, _value)
            size_in_bits += len(values.get_list()) * 64
        elif (
            data_type == ModbusDataType.USINT
            and number_of_values == int(1)
            and big_endian == True
        ):  # USINT
            # Reserved Field
            size_in_bits += 8
            # Simple Field (value)
            size_in_bits += 8
        elif (
            data_type == ModbusDataType.USINT
            and number_of_values == int(1)
            and big_endian == False
        ):  # USINT
            # Simple Field (value)
            size_in_bits += 8
            # Reserved Field
            size_in_bits += 8
        elif data_type == ModbusDataType.USINT:  # List
            values: PlcList = cast(PlcList, _value)
            size_in_bits += len(values.get_list()) * 8
        elif data_type == ModbusDataType.UINT and number_of_values == int(1):  # UINT
            # Simple Field (value)
            size_in_bits += 16
        elif data_type == ModbusDataType.UINT:  # List
            values: PlcList = cast(PlcList, _value)
            size_in_bits += len(values.get_list()) * 16
        elif data_type == ModbusDataType.UDINT and number_of_values == int(1):  # UDINT
            # Simple Field (value)
            size_in_bits += 32
        elif data_type == ModbusDataType.UDINT:  # List
            values: PlcList = cast(PlcList, _value)
            size_in_bits += len(values.get_list()) * 32
        elif data_type == ModbusDataType.ULINT and number_of_values == int(1):  # ULINT
            # Simple Field (value)
            size_in_bits += 64
        elif data_type == ModbusDataType.ULINT:  # List
            values: PlcList = cast(PlcList, _value)
            size_in_bits += len(values.get_list()) * 64
        elif data_type == ModbusDataType.REAL and number_of_values == int(1):  # REAL
            # Simple Field (value)
            size_in_bits += 32
        elif data_type == ModbusDataType.REAL:  # List
            values: PlcList = cast(PlcList, _value)
            size_in_bits += len(values.get_list()) * 32
        elif data_type == ModbusDataType.LREAL and number_of_values == int(1):  # LREAL
            # Simple Field (value)
            size_in_bits += 64
        elif data_type == ModbusDataType.LREAL:  # List
            values: PlcList = cast(PlcList, _value)
            size_in_bits += len(values.get_list()) * 64
        elif data_type == ModbusDataType.CHAR and number_of_values == int(1):  # CHAR
            # Simple Field (value)
            size_in_bits += 8
        elif data_type == ModbusDataType.CHAR:  # List
            values: PlcList = cast(PlcList, _value)
            size_in_bits += len(values.get_list()) * 8
        elif data_type == ModbusDataType.WCHAR and number_of_values == int(1):  # WCHAR
            # Simple Field (value)
            size_in_bits += 16
        elif data_type == ModbusDataType.WCHAR:  # List
            values: PlcList = cast(PlcList, _value)
            size_in_bits += len(values.get_list()) * 16
<<<<<<< HEAD
=======
        elif data_type == ModbusDataType.RAW_COIL:  # RawByteArray
            values: PlcList = cast(PlcList, _value)
            size_in_bits += len(values.get_list()) * 8
        elif data_type == ModbusDataType.RAW_REGISTER:  # RawByteArray
            values: PlcList = cast(PlcList, _value)
            size_in_bits += len(values.get_list()) * 8
>>>>>>> c1902294

        return size_in_bits<|MERGE_RESOLUTION|>--- conflicted
+++ resolved
@@ -58,11 +58,7 @@
         if (
             data_type == ModbusDataType.BOOL
             and number_of_values == int(1)
-<<<<<<< HEAD
-            and big_endian == true
-=======
-            and big_endian == True
->>>>>>> c1902294
+            and big_endian == True
         ):  # BOOL
 
             # Reserved Field (Compartmentalized so the "reserved" variable can't leak)
@@ -83,11 +79,7 @@
         if (
             data_type == ModbusDataType.BOOL
             and number_of_values == int(1)
-<<<<<<< HEAD
-            and big_endian == false
-=======
-            and big_endian == False
->>>>>>> c1902294
+            and big_endian == False
         ):  # BOOL
 
             # Reserved Field (Compartmentalized so the "reserved" variable can't leak)
@@ -128,11 +120,7 @@
         if (
             data_type == ModbusDataType.BYTE
             and number_of_values == int(1)
-<<<<<<< HEAD
-            and big_endian == true
-=======
-            and big_endian == True
->>>>>>> c1902294
+            and big_endian == True
         ):  # BYTE
 
             # Reserved Field (Compartmentalized so the "reserved" variable can't leak)
@@ -153,11 +141,7 @@
         if (
             data_type == ModbusDataType.BYTE
             and number_of_values == int(1)
-<<<<<<< HEAD
-            and big_endian == false
-=======
-            and big_endian == False
->>>>>>> c1902294
+            and big_endian == False
         ):  # BYTE
 
             # Simple Field (value)
@@ -205,11 +189,7 @@
         if (
             data_type == ModbusDataType.SINT
             and number_of_values == int(1)
-<<<<<<< HEAD
-            and big_endian == true
-=======
-            and big_endian == True
->>>>>>> c1902294
+            and big_endian == True
         ):  # SINT
 
             # Reserved Field (Compartmentalized so the "reserved" variable can't leak)
@@ -230,11 +210,7 @@
         if (
             data_type == ModbusDataType.SINT
             and number_of_values == int(1)
-<<<<<<< HEAD
-            and big_endian == false
-=======
-            and big_endian == False
->>>>>>> c1902294
+            and big_endian == False
         ):  # SINT
 
             # Simple Field (value)
@@ -311,11 +287,7 @@
         if (
             data_type == ModbusDataType.USINT
             and number_of_values == int(1)
-<<<<<<< HEAD
-            and big_endian == true
-=======
-            and big_endian == True
->>>>>>> c1902294
+            and big_endian == True
         ):  # USINT
 
             # Reserved Field (Compartmentalized so the "reserved" variable can't leak)
@@ -336,11 +308,7 @@
         if (
             data_type == ModbusDataType.USINT
             and number_of_values == int(1)
-<<<<<<< HEAD
-            and big_endian == false
-=======
-            and big_endian == False
->>>>>>> c1902294
+            and big_endian == False
         ):  # USINT
 
             # Simple Field (value)
@@ -492,27 +460,6 @@
                 )
 
             return PlcList(value)
-<<<<<<< HEAD
-=======
-        if data_type == ModbusDataType.RAW_COIL:  # RawByteArray
-            # Array field (value)
-            # Count array
-            item_count: int = int(ceil(number_of_values / float(8)))
-            value: List[PlcValue] = []
-            for _ in range(item_count):
-                value.append(PlcSINT(int(read_buffer.read_byte(""))))
-
-            return PlcRawByteArray(value)
-        if data_type == ModbusDataType.RAW_REGISTER:  # RawByteArray
-            # Array field (value)
-            # Count array
-            item_count: int = int(number_of_values * int(2))
-            value: List[PlcValue] = []
-            for _ in range(item_count):
-                value.append(PlcSINT(int(read_buffer.read_byte(""))))
-
-            return PlcRawByteArray(value)
->>>>>>> c1902294
         return None
 
     @staticmethod
@@ -763,21 +710,6 @@
                 value: str = val.get_str()
                 write_buffer.write_str((value), 16, "UTF-16", "value")
 
-<<<<<<< HEAD
-=======
-        elif data_type == ModbusDataType.RAW_COIL:  # RawByteArray
-            values: PlcList = cast(PlcList, _value)
-            for val in values.get_list():
-                value: List[int] = val.get_raw()
-                write_buffer.write_byte_array("", value)
-
-        elif data_type == ModbusDataType.RAW_REGISTER:  # RawByteArray
-            values: PlcList = cast(PlcList, _value)
-            for val in values.get_list():
-                value: List[int] = val.get_raw()
-                write_buffer.write_byte_array("", value)
-
->>>>>>> c1902294
     @staticmethod
     def get_length_in_bytes(
         _value: PlcValue,
@@ -959,14 +891,5 @@
         elif data_type == ModbusDataType.WCHAR:  # List
             values: PlcList = cast(PlcList, _value)
             size_in_bits += len(values.get_list()) * 16
-<<<<<<< HEAD
-=======
-        elif data_type == ModbusDataType.RAW_COIL:  # RawByteArray
-            values: PlcList = cast(PlcList, _value)
-            size_in_bits += len(values.get_list()) * 8
-        elif data_type == ModbusDataType.RAW_REGISTER:  # RawByteArray
-            values: PlcList = cast(PlcList, _value)
-            size_in_bits += len(values.get_list()) * 8
->>>>>>> c1902294
 
         return size_in_bits