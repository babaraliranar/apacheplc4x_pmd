<?xml version="1.0" encoding="UTF-8"?>
<!--
  Licensed to the Apache Software Foundation (ASF) under one
  or more contributor license agreements.  See the NOTICE file
  distributed with this work for additional information
  regarding copyright ownership.  The ASF licenses this file
  to you under the Apache License, Version 2.0 (the
  "License"); you may not use this file except in compliance
  with the License.  You may obtain a copy of the License at

      https://www.apache.org/licenses/LICENSE-2.0

  Unless required by applicable law or agreed to in writing,
  software distributed under the License is distributed on an
  "AS IS" BASIS, WITHOUT WARRANTIES OR CONDITIONS OF ANY
  KIND, either express or implied.  See the License for the
  specific language governing permissions and limitations
  under the License.
  -->
<project xmlns="http://maven.apache.org/POM/4.0.0" xmlns:xsi="http://www.w3.org/2001/XMLSchema-instance" xsi:schemaLocation="http://maven.apache.org/POM/4.0.0 http://maven.apache.org/xsd/maven-4.0.0.xsd">

  <modelVersion>4.0.0</modelVersion>

  <parent>
    <groupId>org.apache</groupId>
    <artifactId>apache</artifactId>
    <version>30</version>
  </parent>

  <groupId>org.apache.plc4x</groupId>
  <artifactId>plc4x-parent</artifactId>
<<<<<<< HEAD
  <version>0.10.0</version>
=======
  <version>0.11.0</version>
>>>>>>> d22042ef
  <packaging>pom</packaging>

  <name>PLC4X</name>
  <description>
    PLC4X is an effort to create a universal library for accessing industrial programmable logic controllers
    using a variety of protocols using a uniform API.
  </description>
  <url>https://plc4x.apache.org</url>
  <inceptionYear>2017</inceptionYear>

  <scm>
    <connection>scm:git:https://gitbox.apache.org/repos/asf/plc4x.git</connection>
    <developerConnection>scm:git:https://gitbox.apache.org/repos/asf/plc4x.git</developerConnection>
    <url>https://github.com/apache/plc4x</url>
<<<<<<< HEAD
    <tag>v0.10.0</tag>
=======
    <tag>v0.11.0</tag>
>>>>>>> d22042ef
  </scm>

  <!-- Only configure the site distribution as the rest is handled by the apache parent -->
  <distributionManagement>
    <site>
      <id>apache.website</id>
      <url>scm:git:https://gitbox.apache.org/repos/asf/plc4x-website.git</url>
    </site>
  </distributionManagement>

  <issueManagement>
    <system>Jira</system>
    <url>https://issues.apache.org/jira/browse/PLC4X</url>
  </issueManagement>

  <mailingLists>
    <mailingList>
      <name>Apache PLC4X Developer List</name>
      <subscribe>mailto:dev-subscribe@plc4x.apache.org</subscribe>
      <unsubscribe>mailto:dev-unsubscribe@plc4x.apache.org</unsubscribe>
      <post>mailto:dev@plc4x.apache.org</post>
      <archive>https://mail-archives.apache.org/mod_mbox/plc4x-dev/</archive>
    </mailingList>
    <mailingList>
      <name>PLC4X Commits List</name>
      <subscribe>mailto:commits-subscribe@plc4x.apache.org</subscribe>
      <unsubscribe>mailto:commits-unsubscribe@plc4x.apache.org</unsubscribe>
      <post>mailto:commits@plc4x.apache.org</post>
      <archive>https://mail-archives.apache.org/mod_mbox/plc4x-commits/</archive>
    </mailingList>
    <mailingList>
      <name>PLC4X Jira Notifications List</name>
      <subscribe>mailto:issues-subscribe@plc4x.apache.org</subscribe>
      <unsubscribe>mailto:issues-unsubscribe@plc4x.apache.org</unsubscribe>
      <post>mailto:issues@plc4x.apache.org</post>
      <archive>https://mail-archives.apache.org/mod_mbox/plc4x-issues/</archive>
    </mailingList>
  </mailingLists>

  <properties>
    <java.version>11</java.version>

    <project.build.sourceEncoding>UTF-8</project.build.sourceEncoding>
    <project.reporting.outputencoding>UTF-8</project.reporting.outputencoding>

    <!-- Timestamp for the reproducible builds -->
<<<<<<< HEAD
    <project.build.outputTimestamp>1664811135</project.build.outputTimestamp>
=======
    <project.build.outputTimestamp>1696232563</project.build.outputTimestamp>
>>>>>>> d22042ef

    <!-- Exclude all generated code -->
    <sonar.exclusions>**/generated-sources</sonar.exclusions>
    <sonar.cfamily.build-wrapper-output>${project.basedir}/plc4c/target/build-wrapper-output</sonar.cfamily.build-wrapper-output>

    <plc4x-code-generation.version>1.7.0</plc4x-code-generation.version>

    <antlr.version>4.13.1</antlr.version>
    <apiguardian.version>1.1.2</apiguardian.version>
    <assertj.version>3.24.2</assertj.version>
    <awaitility.version>4.2.0</awaitility.version>
    <!-- The currently available version is 2.0.5 and anything above 1.4.3 is no longer compatible with our code -->
    <bit-io.version>1.4.3</bit-io.version>
    <bouncycastle.version>1.76</bouncycastle.version>
    <byte-buddy.version>1.14.8</byte-buddy.version>
    <!-- Be sure to keep this version set to the version of the cmake-maven-plugin -->
    <cmake-version>3.22.1</cmake-version>
    <commons-beanutils.version>1.9.4</commons-beanutils.version>
    <commons-cli.version>1.5.0</commons-cli.version>
    <commons-codec.version>1.16.0</commons-codec.version>
    <commons-collections4.version>4.4</commons-collections4.version>
    <commons-compress.version>1.23.0</commons-compress.version>
    <commons-configuration2.version>2.9.0</commons-configuration2.version>
    <commons-io.version>2.11.0</commons-io.version>
    <commons-lang3.version>3.12.0</commons-lang3.version>
    <commons-logging.version>1.2</commons-logging.version>
    <commons-math3.version>3.6.1</commons-math3.version>
    <commons-net.version>3.9.0</commons-net.version>
    <commons-pool2.version>2.11.1</commons-pool2.version>
    <commons-text.version>1.10.0</commons-text.version>
    <commons-csv.version>1.10.0</commons-csv.version>
    <dom4j.version>2.1.4</dom4j.version>
    <equalsverifier.version>3.15.2</equalsverifier.version>
    <freemarker.version>2.3.32</freemarker.version>
    <groovy.version>4.0.12</groovy.version>
    <gson.version>2.10.1</gson.version>
    <guava.version>32.1.2-jre</guava.version>
    <hamcrest.version>2.2</hamcrest.version>
    <httpclient.version>4.5.14</httpclient.version>
    <httpcore.version>4.4.16</httpcore.version>
    <jackson.version>2.15.2</jackson.version>
    <woodstox-core.version>6.5.1</woodstox-core.version>
    <!-- When updating this to the latest version, we're getting errors in the opcua server tests -->
    <jaxb.version>4.0.2</jaxb.version>
    <jetty-util.version>12.0.1</jetty-util.version>
    <jna.version>5.13.0</jna.version>
    <joda-time.version>2.12.5</joda-time.version>
    <jserialcom.version>2.10.3</jserialcom.version>
    <junit.jupiter.version>5.10.0</junit.jupiter.version>
    <junit.platform.version>1.8.2</junit.platform.version>
    <logback.version>1.4.11</logback.version>
    <maven.clean.plugin.version>3.2.0</maven.clean.plugin.version>
<<<<<<< HEAD
    <!-- version 0.6.7 is newer, however the ExampleServer doesn't seem to run with that -->
    <!-- version 0.6.8 is being released, however the milo-examples artifact is not available yet -->
    <milo.version>0.6.8</milo.version>
    <mockito.version>4.8.0</mockito.version>
    <netty.version>4.1.82.Final</netty.version>
=======
    <milo.version>0.6.11</milo.version>
    <mockito.version>5.5.0</mockito.version>
    <netty.version>4.1.99.Final</netty.version>
>>>>>>> d22042ef
    <pcap4j.version>1.8.2</pcap4j.version>
    <slf4j.version>2.0.9</slf4j.version>
    <vavr.version>0.10.4</vavr.version>
    <xmlunit.version>2.9.1</xmlunit.version>

    <!-- Site properties -->
    <asciidoctor.maven.plugin.version>2.2.4</asciidoctor.maven.plugin.version>
    <asciidoctorj.version>2.5.10</asciidoctorj.version>
    <asciidoctorj.diagram.version>2.2.13</asciidoctorj.diagram.version>

    <skip-code-generation-tests>true</skip-code-generation-tests>
    <skip-pgp-signing>false</skip-pgp-signing>
    <enable-all-tests>false</enable-all-tests>
    <excluded-test-groups>require-all-tests</excluded-test-groups>
    <reflow.skin.version>2.3.3</reflow.skin.version>
  </properties>

  <modules>
    <module>code-generation</module>

    <!-- Definition of the protocol message formats -->
    <module>protocols</module>

    <!-- Build the Java part of plc4x -->
    <module>plc4j</module>
  </modules>

  <dependencyManagement>
    <dependencies>
      <!--- Code-Generation related -->
      <dependency>
        <groupId>org.apache.plc4x.plugins</groupId>
        <artifactId>plc4x-code-generation-types-base</artifactId>
        <version>${plc4x-code-generation.version}</version>
      </dependency>
      <dependency>
        <groupId>org.apache.plc4x.plugins</groupId>
        <artifactId>plc4x-code-generation-language-base</artifactId>
        <version>${plc4x-code-generation.version}</version>
      </dependency>
      <dependency>
        <groupId>org.apache.plc4x.plugins</groupId>
        <artifactId>plc4x-code-generation-protocol-base</artifactId>
        <version>${plc4x-code-generation.version}</version>
      </dependency>
      <dependency>
        <groupId>org.antlr</groupId>
        <artifactId>antlr4-runtime</artifactId>
        <version>${antlr.version}</version>
      </dependency>
      <dependency>
        <groupId>org.freemarker</groupId>
        <artifactId>freemarker</artifactId>
        <version>${freemarker.version}</version>
      </dependency>
      <dependency>
        <groupId>org.osgi</groupId>
        <artifactId>osgi.core</artifactId>
        <version>8.0.0</version>
      </dependency>

      <dependency>
        <groupId>io.netty</groupId>
        <artifactId>netty-bom</artifactId>
        <version>${netty.version}</version>
        <type>pom</type>
        <scope>import</scope>
      </dependency>

      <dependency>
        <groupId>commons-beanutils</groupId>
        <artifactId>commons-beanutils</artifactId>
        <version>${commons-beanutils.version}</version>
      </dependency>
      <dependency>
        <groupId>commons-cli</groupId>
        <artifactId>commons-cli</artifactId>
        <version>${commons-cli.version}</version>
      </dependency>
      <dependency>
        <groupId>commons-codec</groupId>
        <artifactId>commons-codec</artifactId>
        <version>${commons-codec.version}</version>
      </dependency>
      <dependency>
        <groupId>org.apache.commons</groupId>
        <artifactId>commons-collections4</artifactId>
        <version>${commons-collections4.version}</version>
      </dependency>
      <dependency>
        <groupId>org.apache.commons</groupId>
        <artifactId>commons-compress</artifactId>
        <version>${commons-compress.version}</version>
      </dependency>
      <dependency>
        <groupId>org.apache.commons</groupId>
        <artifactId>commons-configuration2</artifactId>
        <version>${commons-configuration2.version}</version>
      </dependency>
      <dependency>
        <groupId>commons-io</groupId>
        <artifactId>commons-io</artifactId>
        <version>${commons-io.version}</version>
      </dependency>
      <dependency>
        <groupId>org.apache.commons</groupId>
        <artifactId>commons-lang3</artifactId>
        <version>${commons-lang3.version}</version>
      </dependency>
      <dependency>
        <groupId>org.apache.commons</groupId>
        <artifactId>commons-math3</artifactId>
        <version>${commons-math3.version}</version>
      </dependency>
      <dependency>
        <groupId>commons-net</groupId>
        <artifactId>commons-net</artifactId>
        <version>${commons-net.version}</version>
      </dependency>
      <dependency>
        <groupId>org.apache.commons</groupId>
        <artifactId>commons-pool2</artifactId>
        <version>${commons-pool2.version}</version>
      </dependency>
      <dependency>
        <groupId>org.apache.commons</groupId>
        <artifactId>commons-text</artifactId>
        <version>${commons-text.version}</version>
      </dependency>
      <dependency>
        <groupId>org.apache.commons</groupId>
        <artifactId>commons-csv</artifactId>
        <version>${commons-csv.version}</version>
      </dependency>

      <dependency>
        <groupId>com.google.code.gson</groupId>
        <artifactId>gson</artifactId>
        <version>${gson.version}</version>
      </dependency>
      <dependency>
        <groupId>com.google.googlejavaformat</groupId>
        <artifactId>google-java-format</artifactId>
        <version>1.17.0</version>
      </dependency>

      <dependency>
        <groupId>org.awaitility</groupId>
        <artifactId>awaitility</artifactId>
        <version>${awaitility.version}</version>
      </dependency>

      <dependency>
        <groupId>joda-time</groupId>
        <artifactId>joda-time</artifactId>
        <version>${joda-time.version}</version>
      </dependency>

      <!-- For Either types ... -->
      <dependency>
        <groupId>io.vavr</groupId>
        <artifactId>vavr</artifactId>
        <version>${vavr.version}</version>
      </dependency>

      <dependency>
        <groupId>com.github.jinahya</groupId>
        <artifactId>bit-io</artifactId>
        <version>${bit-io.version}</version>
      </dependency>

      <dependency>
        <groupId>org.apache.httpcomponents</groupId>
        <artifactId>httpclient</artifactId>
        <version>${httpclient.version}</version>
      </dependency>
      <dependency>
        <groupId>org.apache.httpcomponents</groupId>
        <artifactId>httpcore</artifactId>
        <version>${httpcore.version}</version>
      </dependency>

      <dependency>
        <groupId>org.pcap4j</groupId>
        <artifactId>pcap4j-core</artifactId>
        <version>${pcap4j.version}</version>
        <!-- Commented out, if there are problems occurring to this, we need to comment it back in. -->
        <!--scope>provided</scope-->
      </dependency>
      <dependency>
        <groupId>org.pcap4j</groupId>
        <artifactId>pcap4j-packetfactory-static</artifactId>
        <version>${pcap4j.version}</version>
      </dependency>

      <dependency>
        <groupId>org.apache.maven</groupId>
        <artifactId>maven-artifact</artifactId>
        <version>${maven.version}</version>
        <exclusions>
          <exclusion>
            <groupId>org.codehaus.plexus</groupId>
            <artifactId>plexus-utils</artifactId>
          </exclusion>
        </exclusions>
      </dependency>

      <dependency>
        <groupId>net.objecthunter</groupId>
        <artifactId>exp4j</artifactId>
        <version>0.4.8</version>
      </dependency>

      <dependency>
        <groupId>com.github.purejavacomm</groupId>
        <artifactId>purejavacomm</artifactId>
        <version>1.0.2.RELEASE</version>
      </dependency>

      <dependency>
        <groupId>com.fasterxml.woodstox</groupId>
        <artifactId>woodstox-core</artifactId>
        <version>${woodstox-core.version}</version>
      </dependency>
      <dependency>
        <groupId>com.fasterxml.jackson.core</groupId>
        <artifactId>jackson-annotations</artifactId>
        <version>${jackson.version}</version>
      </dependency>
      <dependency>
        <groupId>com.fasterxml.jackson.core</groupId>
        <artifactId>jackson-core</artifactId>
        <version>${jackson.version}</version>
      </dependency>
      <dependency>
        <groupId>com.fasterxml.jackson.core</groupId>
        <artifactId>jackson-databind</artifactId>
        <version>${jackson.version}</version>
      </dependency>
      <dependency>
        <groupId>com.fasterxml.jackson.dataformat</groupId>
        <artifactId>jackson-dataformat-xml</artifactId>
        <version>${jackson.version}</version>
      </dependency>
      <dependency>
        <groupId>com.fasterxml.jackson.dataformat</groupId>
        <artifactId>jackson-dataformat-yaml</artifactId>
        <version>${jackson.version}</version>
      </dependency>

      <dependency>
        <groupId>org.dom4j</groupId>
        <artifactId>dom4j</artifactId>
        <version>${dom4j.version}</version>
      </dependency>

      <dependency>
        <groupId>net.bytebuddy</groupId>
        <artifactId>byte-buddy</artifactId>
        <version>${byte-buddy.version}</version>
      </dependency>

      <dependency>
        <groupId>net.lingala.zip4j</groupId>
        <artifactId>zip4j</artifactId>
        <version>2.11.5</version>
      </dependency>

      <dependency>
        <groupId>com.fazecast</groupId>
        <artifactId>jSerialComm</artifactId>
        <version>${jserialcom.version}</version>
      </dependency>

      <dependency>
        <groupId>org.junit.jupiter</groupId>
        <artifactId>junit-jupiter</artifactId>
        <version>${junit.jupiter.version}</version>
      </dependency>
      <dependency>
        <groupId>org.junit.jupiter</groupId>
        <artifactId>junit-jupiter-api</artifactId>
        <version>${junit.jupiter.version}</version>
      </dependency>
      <dependency>
        <groupId>org.junit.jupiter</groupId>
        <artifactId>junit-jupiter-engine</artifactId>
        <version>${junit.jupiter.version}</version>
      </dependency>
      <dependency>
        <groupId>org.junit.jupiter</groupId>
        <artifactId>junit-jupiter-params</artifactId>
        <version>${junit.jupiter.version}</version>
      </dependency>


      <dependency>
        <groupId>org.slf4j</groupId>
        <artifactId>slf4j-api</artifactId>
        <version>${slf4j.version}</version>
      </dependency>
      <dependency>
        <groupId>org.slf4j</groupId>
        <artifactId>log4j-over-slf4j</artifactId>
        <version>${slf4j.version}</version>
      </dependency>
      <dependency>
        <groupId>ch.qos.logback</groupId>
        <artifactId>logback-classic</artifactId>
        <version>${logback.version}</version>
        <scope>provided</scope>
      </dependency>
      <dependency>
        <groupId>ch.qos.logback</groupId>
        <artifactId>logback-core</artifactId>
        <version>${logback.version}</version>
        <scope>test</scope>
      </dependency>

      <dependency>
        <groupId>org.bouncycastle</groupId>
        <artifactId>bcmail-jdk18on</artifactId>
        <version>${bouncycastle.version}</version>
      </dependency>
      <dependency>
        <groupId>org.bouncycastle</groupId>
        <artifactId>bcpkix-jdk18on</artifactId>
        <version>${bouncycastle.version}</version>
      </dependency>
      <dependency>
        <groupId>org.bouncycastle</groupId>
        <artifactId>bcprov-jdk18on</artifactId>
        <version>${bouncycastle.version}</version>
      </dependency>

      <dependency>
        <groupId>org.eclipse.jetty</groupId>
        <artifactId>jetty-util</artifactId>
        <version>${jetty-util.version}</version>
      </dependency>

      <dependency>
        <groupId>org.eclipse.milo</groupId>
        <artifactId>sdk-server</artifactId>
        <version>${milo.version}</version>
      </dependency>
      <dependency>
        <groupId>org.eclipse.milo</groupId>
        <artifactId>sdk-core</artifactId>
        <version>${milo.version}</version>
      </dependency>
      <dependency>
        <groupId>org.eclipse.milo</groupId>
        <artifactId>stack-core</artifactId>
        <version>${milo.version}</version>
      </dependency>
      <dependency>
        <groupId>org.eclipse.milo</groupId>
        <artifactId>stack-server</artifactId>
        <version>${milo.version}</version>
      </dependency>
      <dependency>
        <groupId>org.eclipse.milo</groupId>
        <artifactId>stack-client</artifactId>
        <version>${milo.version}</version>
      </dependency>
      <dependency>
        <groupId>org.eclipse.milo</groupId>
        <artifactId>dictionary-manager</artifactId>
        <version>${milo.version}</version>
      </dependency>

      <dependency>
        <groupId>org.hamcrest</groupId>
        <artifactId>hamcrest</artifactId>
        <version>${hamcrest.version}</version>
      </dependency>
      <dependency>
        <groupId>org.hamcrest</groupId>
        <artifactId>hamcrest-core</artifactId>
        <version>${hamcrest.version}</version>
      </dependency>
      <dependency>
        <groupId>org.hamcrest</groupId>
        <artifactId>hamcrest-library</artifactId>
        <version>${hamcrest.version}</version>
      </dependency>

      <dependency>
        <groupId>org.mockito</groupId>
        <artifactId>mockito-core</artifactId>
        <version>${mockito.version}</version>
      </dependency>
      <dependency>
        <groupId>org.mockito</groupId>
        <artifactId>mockito-junit-jupiter</artifactId>
        <version>${mockito.version}</version>
      </dependency>

      <!-- TODO: Eliminate the usage of AssertJ (OPM and OPC-UA Driver) -->
      <dependency>
        <groupId>org.assertj</groupId>
        <artifactId>assertj-core</artifactId>
        <version>${assertj.version}</version>
      </dependency>
      <dependency>
        <groupId>nl.jqno.equalsverifier</groupId>
        <artifactId>equalsverifier</artifactId>
        <version>${equalsverifier.version}</version>
      </dependency>

      <dependency>
        <groupId>org.apache.groovy</groupId>
        <artifactId>groovy-test-junit5</artifactId>
        <version>${groovy.version}</version>
        <!-- Ensure we only use this in test -->
        <scope>test</scope>
      </dependency>

      <dependency>
        <groupId>org.json</groupId>
        <artifactId>json</artifactId>
        <version>20230618</version>
      </dependency>

      <dependency>
        <groupId>org.xmlunit</groupId>
        <artifactId>xmlunit-core</artifactId>
        <version>${xmlunit.version}</version>
      </dependency>
      <dependency>
        <groupId>org.xmlunit</groupId>
        <artifactId>xmlunit-matchers</artifactId>
        <version>${xmlunit.version}</version>
      </dependency>

      <!-- TODO: There's also 3.2.2, but the javacan dependency only seem to be poms with stuff in core and epoll sub-modules -->
      <dependency>
        <groupId>tel.schich</groupId>
        <artifactId>javacan-core</artifactId>
        <version>3.2.4</version>
      </dependency>

      <!-- *****************************************************************************
      **********************************************************************************
      **                             Transitive dependencies                          **
      **                                                                              **
      ** These updates are reported by the dependency-checker as requiring management **
      ** When bumping versions of the above artifacts ideally comment out all         **
      ** artifacts in below section and manage them as suggested by the dependency    **
      ** plugin.                                                                      **
      **********************************************************************************
      ****************************************************************************** -->

      <dependency>
        <groupId>commons-logging</groupId>
        <artifactId>commons-logging</artifactId>
        <version>${commons-logging.version}</version>
      </dependency>

      <dependency>
        <groupId>com.google.guava</groupId>
        <artifactId>guava</artifactId>
        <version>${guava.version}</version>
      </dependency>

      <dependency>
        <groupId>net.java.dev.jna</groupId>
        <artifactId>jna</artifactId>
        <version>${jna.version}</version>
      </dependency>

      <dependency>
        <groupId>org.apiguardian</groupId>
        <artifactId>apiguardian-api</artifactId>
        <version>${apiguardian.version}</version>
      </dependency>

      <dependency>
        <groupId>jakarta.activation</groupId>
        <artifactId>jakarta.activation-api</artifactId>
        <version>2.1.2</version>
      </dependency>

      <dependency>
        <groupId>org.yaml</groupId>
        <artifactId>snakeyaml</artifactId>
        <version>2.2</version>
      </dependency>
    </dependencies>
  </dependencyManagement>

  <build>
    <plugins>
      <!-- Make some additional properties available to simplify keeping some content up to date -->
      <plugin>
        <groupId>org.codehaus.gmaven</groupId>
        <artifactId>groovy-maven-plugin</artifactId>
        <inherited>false</inherited>
        <executions>
          <!-- Do some pre-build checks and report any findings to the user -->
          <execution>
            <id>prerequisite-check</id>
            <phase>validate</phase>
            <goals>
              <goal>execute</goal>
            </goals>
            <inherited>false</inherited>
            <configuration>
              <source>${project.basedir}/src/main/script/prerequisiteCheck.groovy</source>
            </configuration>
          </execution>
          <!--
            Set some dynamic variables which are useful for the site generation and
            generate an 'pom.adoc' file containing them in a format asciidoc can use.
          -->
          <execution>
            <id>provide-custom-properties</id>
            <phase>pre-site</phase>
            <goals>
              <goal>execute</goal>
            </goals>
            <configuration>
              <source>${project.basedir}/src/main/script/preSiteGeneration.groovy</source>
            </configuration>
          </execution>
        </executions>
        <dependencies>
          <dependency>
            <groupId>joda-time</groupId>
            <artifactId>joda-time</artifactId>
            <version>${joda-time.version}</version>
          </dependency>
          <dependency>
            <groupId>org.apache.groovy</groupId>
            <artifactId>groovy</artifactId>
            <version>${groovy.version}</version>
          </dependency>
          <dependency>
            <groupId>org.pcap4j</groupId>
            <artifactId>pcap4j-core</artifactId>
            <version>${pcap4j.version}</version>
          </dependency>
          <dependency>
            <groupId>org.pcap4j</groupId>
            <artifactId>pcap4j-packetfactory-static</artifactId>
            <version>${pcap4j.version}</version>
          </dependency>
        </dependencies>
      </plugin>

      <!-- Check if all source files have the required apache license headers -->
      <plugin>
        <groupId>org.apache.rat</groupId>
        <artifactId>apache-rat-plugin</artifactId>
        <executions>
          <execution>
            <id>license-check</id>
            <phase>verify</phase>
            <goals>
              <goal>check</goal>
            </goals>
          </execution>
        </executions>
        <configuration>
          <useMavenDefaultExcludes>true</useMavenDefaultExcludes>
          <excludes>
            <!-- Git related files -->
            <exclude>**/.git/**</exclude>
            <exclude>**/.gitignore</exclude>
            <exclude>**/cmake-*/**</exclude>
            <exclude>**/.lock/**</exclude>

            <!-- License Files for other licenses -->
            <exclude>**/UNLICENSE</exclude>
            <exclude>**/CHANGELOG.md</exclude>
            <exclude>**/EPL-2.0</exclude>

            <!--
              Files licensed under other compatible licenses.
            -->
            <exclude>**/Expression.g4</exclude>

            <!-- Maven related files -->
            <exclude>**/target/**</exclude>
            <exclude>target/**</exclude>
            <exclude>out/**</exclude>

            <!-- Python related files -->
            <exclude>**/.pytest_cache/**</exclude>
            <exclude>**/.mypy_cache/**</exclude>
            <exclude>**/Pipfile</exclude>
            <exclude>**/Pipfile.lock</exclude>

            <!-- Eclipse related files -->
            <exclude>**/.project</exclude>
            <exclude>**/.settings/**</exclude>
            <exclude>**/.classpath</exclude>
            <exclude>**/.factorypath</exclude>

            <!-- IntelliJ related files -->
            <exclude>**/.idea/**</exclude>
            <exclude>**/*.iml</exclude>
            <exclude>**/.attach_pid*</exclude>

            <!-- Wireshark Captures -->
            <exclude>**/*.pcap</exclude>
            <exclude>**/*.pcapng</exclude>

            <!-- JEVN local version files -->
            <exclude>**/.java-version</exclude>

            <!-- ASCIIdoctor generated files -->
            <exclude>**/.asciidoctor/**</exclude>

            <!-- Jenkins build and docker-compose related files -->
            <exclude>.repository/**</exclude>
            <exclude>local-snapshots-dir/**</exclude>
            <exclude>.local-snapshots-dir/**</exclude>

            <!-- Data files created by examples running an embedded elasticsearch -->
            <exclude>elasticsearch-data/**</exclude>

            <!-- JSON doesn't like comments -->
            <exclude>**/*.json</exclude>
            <exclude>**/*.avsc</exclude>

            <!-- Output of the profiler maven extension -->
            <exclude>**/.profiler/**</exclude>

            <!-- CLion stuff (C++ IDE) -->
            <exclude>**/cmake-build-debug/**</exclude>
            <exclude>**/*.make</exclude>
            <exclude>**/*.cmake</exclude>
            <exclude>**/*.internal</exclude>
            <exclude>**/link.txt</exclude>
            <!-- Not sure why I can't exclude all Makefile's from just the plc4c directory -->
            <!-- exclude>**/Makefile</exclude -->
            <exclude>**/Makefile</exclude>
            <exclude>**/*.includecache</exclude>
            <exclude>**/CMakeFiles/**</exclude>
            <exclude>**/CMakeCache.txt</exclude>
            <exclude>**/DartConfiguration.tcl</exclude>

            <!-- .Net stuff -->
            <exclude>plc4net/plc4net.sln.DotSettings.user</exclude>

            <!-- Stuff created during a plc4net build -->
            <exclude>**/obj/**</exclude>

            <!-- Temporarily exclude generated code from thrift in python modules -->
            <!--exclude>generated/**</exclude-->
            <!-- Temporary Python files -->
            <exclude>**/.eggs/**</exclude>
            <exclude>**/plc4py.egg-info/**</exclude>

            <!-- Temporary Python virtualenv files-->
            <exclude>**/venv/**</exclude>

            <!-- Temporary pytest and mypy folders -->
            <exclude>**/.mypy_cache/**</exclude>
            <exclude>**/.pytest_cache/**</exclude>

            <!-- Exclude a temp file needed by Docker -->
            <exclude>project_version</exclude>

            <!-- Exclude files generated by the go build system -->
            <exclude>**/go.sum</exclude>

            <exclude>.mvn/**</exclude>

            <!-- Exclude core dumps-->
            <exclude>**/hs_err_pid*</exclude>
            <exclude>**/replay_pid*</exclude>
          </excludes>
        </configuration>
      </plugin>

      <plugin>
        <groupId>org.apache.maven.plugins</groupId>
        <artifactId>maven-source-plugin</artifactId>
      </plugin>

      <plugin>
        <groupId>org.apache.maven.plugins</groupId>
        <artifactId>maven-failsafe-plugin</artifactId>
        <executions>
          <execution>
            <goals>
              <goal>integration-test</goal>
              <goal>verify</goal>
            </goals>
          </execution>
        </executions>
        <configuration>
          <!--
            The failsafe plugin would use the java jigsaw module path,
            this would make loading the test XML files impossible.
            So we simply disable this.
          -->
          <useModulePath>false</useModulePath>
        </configuration>
      </plugin>

      <!-- Generate the legally required text files in the jars -->
      <plugin>
        <groupId>org.apache.maven.plugins</groupId>
        <artifactId>maven-remote-resources-plugin</artifactId>
        <executions>
          <execution>
            <id>process-resource-bundles</id>
            <phase>prepare-package</phase>
            <goals>
              <goal>process</goal>
            </goals>
            <configuration>
              <resourceBundles>
                <!-- Will generate META-INF/{DEPENDENCIES,LICENSE,NOTICE} -->
                <resourceBundle>org.apache:apache-jar-resource-bundle:1.4</resourceBundle>
              </resourceBundles>
              <!-- Content in this directory will be appended to generated resources -->
              <appendedResourcesDirectory>${basedir}/src/remote-resources</appendedResourcesDirectory>
            </configuration>
          </execution>
        </executions>
      </plugin>

      <plugin>
        <groupId>org.apache.maven.plugins</groupId>
        <artifactId>maven-enforcer-plugin</artifactId>
        <executions>
          <!-- Some of our plugins require certain minimum Maven versions -->
          <execution>
            <id>enforce-minimum-maven-version</id>
            <goals>
              <goal>enforce</goal>
            </goals>
            <configuration>
              <rules>
                <requireMavenVersion>
                  <version>[3.6.3,)</version>
                </requireMavenVersion>
              </rules>
              <fail>true</fail>
            </configuration>
          </execution>
          <!-- Ensure we're not mixing dependency versions -->
          <execution>
            <id>enforce-version-convergence</id>
            <phase>validate</phase>
            <goals>
              <goal>enforce</goal>
            </goals>
            <configuration>
              <rules>
                <dependencyConvergence />
              </rules>
            </configuration>
          </execution>
          <!--
              Fails the build if classes are included from multiple
              artifacts and these are not identical.
          -->
          <execution>
            <id>enforce-ban-duplicate-classes</id>
            <phase>validate</phase>
            <goals>
              <goal>enforce</goal>
            </goals>
            <configuration>
              <rules>
                <banDuplicateClasses>
                  <scopes>
                    <scope>compile</scope>
                    <scope>provided</scope>
                  </scopes>
                  <findAllDuplicates>true</findAllDuplicates>
                  <ignoreWhenIdentical>true</ignoreWhenIdentical>
                </banDuplicateClasses>
              </rules>
              <fail>true</fail>
            </configuration>
          </execution>
        </executions>
        <dependencies>
          <dependency>
            <groupId>org.codehaus.mojo</groupId>
            <artifactId>extra-enforcer-rules</artifactId>
            <version>1.7.0</version>
          </dependency>
          <dependency>
            <groupId>org.apache.maven.shared</groupId>
            <artifactId>maven-dependency-tree</artifactId>
            <version>3.2.1</version>
          </dependency>
        </dependencies>
      </plugin>

      <!--
        ===================================
        ==                               ==
        ==    SITE GENERATION PLUGINS    ==
        ==                               ==
        ===================================

        Starting here the following plugins are used for generating the projects website.

      -->

      <plugin>
        <groupId>org.apache.maven.plugins</groupId>
        <artifactId>maven-resources-plugin</artifactId>
        <executions>
          <execution>
            <id>copy-site-resources</id>
            <!-- Only execute this for the parent module -->
            <inherited>false</inherited>
            <phase>pre-site</phase>
            <goals>
              <goal>copy-resources</goal>
            </goals>
            <configuration>
              <outputDirectory>${project.build.directory}/site</outputDirectory>
              <resources>
                <resource>
                  <directory>${project.basedir}/src/site/resources-filtered</directory>
                  <filtering>true</filtering>
                  <targetPath>${project.build.directory}/site</targetPath>
                </resource>
              </resources>
            </configuration>
          </execution>
          <!--
            Copy the schemas that might be distributed throughout the codebase to a central "schemas"
            directory so IDEs can automatically pull them in.
          -->
          <execution>
            <id>copy-schemas</id>
            <!-- Only execute this for the parent module -->
            <inherited>false</inherited>
            <phase>pre-site</phase>
            <goals>
              <goal>copy-resources</goal>
            </goals>
            <configuration>
              <outputDirectory>${project.build.directory}/site</outputDirectory>
              <resources>
                <!-- Copy the resources for the test-suites -->
                <resource>
                  <directory>${project.basedir}/plc4j/utils/test-utils/src/main/resources/schemas</directory>
                  <targetPath>${project.build.directory}/site/schemas</targetPath>
                </resource>
              </resources>
            </configuration>
          </execution>
        </executions>
      </plugin>

      <!--
        Make the maven-site-plugin stage the output in the "asf-site" branch
      -->
      <plugin>
        <groupId>org.apache.maven.plugins</groupId>
        <artifactId>maven-scm-publish-plugin</artifactId>
        <configuration>
          <!-- mono-module doesn't require site:stage -->
          <content>${project.build.directory}/staging</content>
          <!-- branch where to deploy -->
          <scmBranch>asf-site</scmBranch>
        </configuration>
      </plugin>
    </plugins>

    <pluginManagement>
      <plugins>
        <plugin>
          <groupId>org.apache.rat</groupId>
          <artifactId>apache-rat-plugin</artifactId>
          <version>0.15</version>
          <configuration>
            <!--
                Make rat output the files with missing licensed directly into the
                build output (This way we don't have to look into the rat.txt to find
                out which ones)
            -->
            <consoleOutput>true</consoleOutput>
          </configuration>
        </plugin>

        <plugin>
          <groupId>org.codehaus.mojo</groupId>
          <artifactId>properties-maven-plugin</artifactId>
          <version>1.2.0</version>
        </plugin>

        <plugin>
          <groupId>org.antlr</groupId>
          <artifactId>antlr4-maven-plugin</artifactId>
          <version>${antlr.version}</version>
        </plugin>

        <plugin>
          <groupId>org.apache.plc4x.plugins</groupId>
          <artifactId>plc4x-maven-plugin</artifactId>
          <version>${plc4x-code-generation.version}</version>
        </plugin>

        <plugin>
          <groupId>org.codehaus.mojo</groupId>
          <artifactId>buildnumber-maven-plugin</artifactId>
          <version>3.2.0</version>
        </plugin>

        <plugin>
          <groupId>org.codehaus.gmaven</groupId>
          <artifactId>groovy-maven-plugin</artifactId>
          <version>2.1.1</version>
        </plugin>

        <plugin>
          <groupId>org.apache.maven.plugins</groupId>
          <artifactId>maven-enforcer-plugin</artifactId>
          <version>3.3.0</version>
        </plugin>

        <plugin>
          <groupId>org.apache.felix</groupId>
          <artifactId>maven-bundle-plugin</artifactId>
          <version>5.1.8</version>
        </plugin>

        <plugin>
          <groupId>org.apache.karaf.tooling</groupId>
          <artifactId>karaf-maven-plugin</artifactId>
          <version>4.4.3</version>
        </plugin>

        <plugin>
          <groupId>com.google.code.maven-replacer-plugin</groupId>
          <artifactId>replacer</artifactId>
          <version>1.5.3</version>
        </plugin>

        <plugin>
          <groupId>org.apache.maven.plugins</groupId>
          <artifactId>maven-resources-plugin</artifactId>
          <version>3.3.1</version>
        </plugin>

        <plugin>
          <groupId>org.apache.maven.plugins</groupId>
          <artifactId>maven-remote-resources-plugin</artifactId>
          <version>3.0.0</version>
        </plugin>

        <plugin>
          <groupId>com.googlecode.maven-download-plugin</groupId>
          <artifactId>download-maven-plugin</artifactId>
          <version>1.7.1</version>
        </plugin>

        <plugin>
          <groupId>org.jacoco</groupId>
          <artifactId>jacoco-maven-plugin</artifactId>
          <version>0.8.10</version>
        </plugin>

        <plugin>
          <groupId>org.apache.maven.plugins</groupId>
          <artifactId>maven-compiler-plugin</artifactId>
          <version>3.11.0</version>
          <configuration>
            <!--
              Use the eclipse compiler instead of the normal jdk one, as we were seeing
              problems on the CI server when compiling the BACnet java driver.
            -->
            <compilerId>eclipse</compilerId>
            <release>${java.version}</release>
          </configuration>
          <dependencies>
            <dependency>
              <groupId>org.codehaus.plexus</groupId>
              <artifactId>plexus-compiler-api</artifactId>
              <version>2.13.0</version>
            </dependency>
            <dependency>
              <groupId>org.codehaus.plexus</groupId>
              <artifactId>plexus-compiler-eclipse</artifactId>
              <version>2.13.0</version>
            </dependency>
            <!-- Redundant import, however we might need to bump this version more often -->
            <dependency>
              <groupId>org.eclipse.jdt</groupId>
              <artifactId>ecj</artifactId>
              <version>3.32.0</version>
            </dependency>
          </dependencies>
        </plugin>

        <plugin>
          <groupId>org.apache.maven.plugins</groupId>
          <artifactId>maven-surefire-plugin</artifactId>
          <version>3.1.0</version>
          <dependencies>
            <dependency>
              <groupId>org.junit.jupiter</groupId>
              <artifactId>junit-jupiter-engine</artifactId>
              <version>${junit.jupiter.version}</version>
            </dependency>
          </dependencies>
          <configuration>
            <excludedGroups>${excluded-test-groups}</excludedGroups>
          </configuration>
        </plugin>

        <plugin>
          <groupId>org.apache.maven.plugins</groupId>
          <artifactId>maven-failsafe-plugin</artifactId>
          <version>3.1.0</version>
          <!--version>2.22.2</version-->
          <dependencies>
            <dependency>
              <groupId>org.junit.jupiter</groupId>
              <artifactId>junit-jupiter-engine</artifactId>
              <version>${junit.jupiter.version}</version>
            </dependency>
          </dependencies>
        </plugin>

        <plugin>
          <groupId>org.apache.maven.plugins</groupId>
          <artifactId>maven-jar-plugin</artifactId>
          <version>3.3.0</version>
        </plugin>

        <plugin>
          <groupId>org.apache.maven.plugins</groupId>
          <artifactId>maven-source-plugin</artifactId>
          <version>3.2.1</version>
          <executions>
            <execution>
              <id>attach-sources</id>
              <phase>verify</phase>
              <goals>
                <goal>jar-no-fork</goal>
              </goals>
            </execution>
          </executions>
        </plugin>

        <plugin>
          <groupId>org.apache.maven.plugins</groupId>
          <artifactId>maven-assembly-plugin</artifactId>
          <version>3.5.0</version>
          <configuration>
            <finalName>apache-plc4x-${project.version}</finalName>
          </configuration>
        </plugin>

        <plugin>
          <groupId>org.apache.maven.plugins</groupId>
          <artifactId>maven-shade-plugin</artifactId>
          <!-- It seems that when going to 3.3.0 the apache-rat-plugin fails when the shade plugin is also being run -->
          <version>3.2.4</version>
          <configuration>
            <outputFile>${project.build.directory}/${project.artifactId}-${project.version}-uber-jar.${project.packaging}</outputFile>
            <transformers>
              <transformer implementation="org.apache.maven.plugins.shade.resource.ServicesResourceTransformer" />
            </transformers>
            <filters>
              <filter>
                <!--
                  These files contain signatures for classes, omit them as in
                  shaded archives this has cause quite some problems in the past.
                -->
                <artifact>*:*</artifact>
                <excludes>
                  <exclude>META-INF/*.SF</exclude>
                  <exclude>META-INF/*.DSA</exclude>
                  <exclude>META-INF/*.RSA</exclude>
                </excludes>
              </filter>
            </filters>
            <dependencyReducedPomLocation>${project.build.directory}/dependency-reduced-pom.xml</dependencyReducedPomLocation>
          </configuration>
        </plugin>

        <!-- Configure the Site generation -->
        <plugin>
          <groupId>org.apache.maven.plugins</groupId>
          <artifactId>maven-site-plugin</artifactId>
          <!-- If we go to version 4.0.0-M3, we get doxia errors -->
          <version>3.12.1</version>
          <configuration>
            <!--templateFile>${session.executionRootDirectory}/src/site/template/site.vm</templateFile-->
            <generateReports>true</generateReports>
            <generateSitemap>true</generateSitemap>
            <relativizeDecorationLinks>false</relativizeDecorationLinks>
            <locales>en</locales>
            <inputEncoding>${project.build.sourceEncoding}</inputEncoding>
            <outputEncoding>${project.reporting.outputencoding}</outputEncoding>
            <!--
              IntelliJ can't find the asciidoc config option in the site plugin, which is correct.
              However, this config section is used by the asciidoctor site plugin extension. So please
              ignore this error, it's actually ok.
            -->
            <asciidoc>
              <attributes>
                <source-highlighter>prettify</source-highlighter>
                <imagesoutdir>${project.build.directory}/site/images</imagesoutdir>
                <pom-adoc>${project.build.directory}/pom.adoc</pom-adoc>
              </attributes>
              <requires>
                <require>asciidoctor-diagram</require>
              </requires>
            </asciidoc>
          </configuration>
          <dependencies>
            <!-- Add support for asciidoctor -->
            <dependency>
              <groupId>org.asciidoctor</groupId>
              <artifactId>asciidoctor-maven-plugin</artifactId>
              <version>${asciidoctor.maven.plugin.version}</version>
            </dependency>
            <dependency>
              <groupId>org.asciidoctor</groupId>
              <artifactId>asciidoctorj</artifactId>
              <version>${asciidoctorj.version}</version>
            </dependency>
            <dependency>
              <groupId>org.asciidoctor</groupId>
              <artifactId>asciidoctorj-diagram</artifactId>
              <version>${asciidoctorj.diagram.version}</version>
            </dependency>
          </dependencies>
        </plugin>

        <plugin>
          <groupId>org.apache.maven.plugins</groupId>
          <artifactId>maven-javadoc-plugin</artifactId>
          <version>3.5.0</version>
          <configuration>
            <!--
              This will suppress the generation of a hidden timestamp at the top of each generated html page
              and hopefully let the site generation nod to too big updates every time.
            -->
            <notimestamp>true</notimestamp>
            <!--
              Set the source level to 8 as otherwise with newer JDKs we're getting trouble.
            -->
            <source>8</source>
            <!--
              Disable the detection of links as we have some artifacts without api-docs and
              the errors were polluting the build output.
            -->
            <detectLinks>false</detectLinks>
            <validateLinks>false</validateLinks>
            <failOnWarnings>false</failOnWarnings>
            <failOnError>false</failOnError>
          </configuration>
        </plugin>

        <plugin>
          <groupId>org.apache.maven.plugins</groupId>
          <artifactId>maven-changelog-plugin</artifactId>
          <version>2.3</version>
        </plugin>

        <plugin>
          <groupId>org.codehaus.mojo</groupId>
          <artifactId>exec-maven-plugin</artifactId>
          <version>3.1.0</version>
        </plugin>

        <plugin>
          <groupId>org.codehaus.mojo</groupId>
          <artifactId>build-helper-maven-plugin</artifactId>
          <version>3.4.0</version>
        </plugin>

        <plugin>
          <groupId>com.googlecode.cmake-maven-project</groupId>
          <artifactId>cmake-maven-plugin</artifactId>
          <version>3.26.3-b1</version>
        </plugin>

        <plugin>
          <groupId>org.apache.maven.plugins</groupId>
          <artifactId>maven-release-plugin</artifactId>
          <version>3.0.0</version>
          <configuration>
            <!-- Tell the plugin to always release all modules using the same version -->
            <autoVersionSubmodules>true</autoVersionSubmodules>
            <releaseProfiles>apache-release</releaseProfiles>
          </configuration>
        </plugin>

        <plugin>
          <groupId>org.sonarsource.scanner.maven</groupId>
          <artifactId>sonar-maven-plugin</artifactId>
          <version>3.10.0.2594</version>
        </plugin>

        <plugin>
          <groupId>org.apache.maven.plugins</groupId>
          <artifactId>maven-dependency-plugin</artifactId>
          <!--
          TODO: somehow the newer version (checked till 3.3.0) is broken as it reports dependencies which are compile in fact
          e.g. plc4j-connection-pool:
          [INFO] - maven-dependency-plugin:3.2.0:analyze-only (check-dependencies) @ plc4j-connection-pool -
          [WARNING] Non-test scoped test only dependencies found:
          [WARNING]    org.apache.commons:commons-pool2:jar:2.11.1:compile
          [WARNING]    org.apache.plc4x:plc4j-api:jar:0.11.0-SNAPSHOT:compile
          -->
          <version>3.1.2</version>
        </plugin>
      </plugins>
    </pluginManagement>
  </build>

  <reporting>
    <plugins>
      <!-- Generate the unit- and integration-test reports -->
      <!--plugin>
        <groupId>org.apache.maven.plugins</groupId>
        <artifactId>maven-surefire-report-plugin</artifactId>
        <reportSets>
          <reportSet>
            <reports>
              <report>report-only</report>
              <report>failsafe-report-only</report>
            </reports>
          </reportSet>
        </reportSets>
      </plugin-->

      <!-- Generate a code coverage report -->
      <!--plugin>
        <groupId>org.jacoco</groupId>
        <artifactId>jacoco-maven-plugin</artifactId>
        <reportSets>
          <reportSet>
            <reports>
              <report>report</report>
              <report>report-integration</report>
            </reports>
          </reportSet>
          <reportSet>
            <id>aggregate</id>
            <inherited>false</inherited>
            <reports>
              <report>report-aggregate</report>
            </reports>
          </reportSet>
        </reportSets>
      </plugin-->

      <!-- Add html friendly version of source files with line-numbers -->
      <!--plugin>
        <groupId>org.apache.maven.plugins</groupId>
        <artifactId>maven-jxr-plugin</artifactId>
        <version>3.0.0</version>
      </plugin-->

      <!-- Generate javadoc documentation -->
      <!--plugin>
        <groupId>org.apache.maven.plugins</groupId>
        <artifactId>maven-javadoc-plugin</artifactId>
        <reportSets>
          <reportSet>
            <reports>
              <report>javadoc-no-fork</report>
              <report>test-javadoc-no-fork</report>
            </reports>
          </reportSet>
        </reportSets>
        <configuration>
          <failOnError>true</failOnError>
        </configuration>
      </plugin-->

      <!-- Generates a changelog report from GIT commits -->
      <!--plugin>
        <groupId>org.apache.maven.plugins</groupId>
        <artifactId>maven-changelog-plugin</artifactId>
        <reportSets>
          <reportSet>
            <reports>
              <report>changelog</report>
              <report>file-activity</report>
            </reports>
          </reportSet>
        </reportSets>
        <configuration>
          <!- Automatically link Jira issues ->
          <issueLinkUrl>https://issues.apache.org/jira/browse/%ISSUE%</issueLinkUrl>
        </configuration>
      </plugin-->
     </plugins>
  </reporting>

  <!-- Make Snapshots of Apache projects available -->
  <repositories>
    <repository>
      <id>apache-snapshots</id>
      <url>https://repository.apache.org/content/repositories/snapshots</url>
      <releases>
        <enabled>false</enabled>
      </releases>
      <snapshots>
        <enabled>true</enabled>
      </snapshots>
    </repository>
    <!-- When we release stuff like the site skin or the build tools, syncing to Maven Central usually takes some time -->
    <repository>
      <id>apache-releases</id>
      <url>https://repository.apache.org/content/repositories/releases</url>
      <releases>
        <enabled>true</enabled>
      </releases>
      <snapshots>
        <enabled>false</enabled>
      </snapshots>
    </repository>
  </repositories>

  <!-- Make Snapshots of Apache plugins available -->
  <pluginRepositories>
    <pluginRepository>
      <id>apache-snapshots</id>
      <url>https://repository.apache.org/content/repositories/snapshots</url>
      <releases>
        <enabled>false</enabled>
      </releases>
      <snapshots>
        <enabled>true</enabled>
      </snapshots>
    </pluginRepository>
    <!-- When we release stuff like the site skin or the build tools, syncing to Maven Central usually takes some time -->
    <pluginRepository>
      <id>apache-releases</id>
      <url>https://repository.apache.org/content/repositories/releases</url>
      <releases>
        <enabled>true</enabled>
      </releases>
      <snapshots>
        <enabled>false</enabled>
      </snapshots>
    </pluginRepository>
  </pluginRepositories>

  <profiles>
    <!-- Allows skipping of the pre-flight-check as needed when deploying on jenkins -->
    <profile>
      <id>skip-prerequisite-check</id>
      <activation>
      </activation>
      <build>
        <plugins>
          <!-- Make some additional properties available to simplify keeping some content up to date -->
          <plugin>
            <groupId>org.codehaus.gmaven</groupId>
            <artifactId>groovy-maven-plugin</artifactId>
            <version>2.1.1</version>
            <executions>
              <!-- Do some pre-build checks and report any findings to the user -->
              <execution>
                <id>prerequisite-check</id>
                <phase>validate</phase>
                <goals>
                  <goal>execute</goal>
                </goals>
                <inherited>false</inherited>
                <configuration>
                  <source>
                    print "\nSkipping prerequisite-check\n\n"
                  </source>
                </configuration>
              </execution>
            </executions>
          </plugin>
        </plugins>
      </build>
    </profile>

    <!-- Build PLC4X including the C modules -->
    <profile>
      <id>with-c</id>
      <modules>
        <module>plc4c</module>
      </modules>
    </profile>

    <!-- Build PLC4X including the Go modules -->
    <profile>
      <id>with-go</id>
      <modules>
        <module>plc4go</module>
      </modules>
    </profile>

    <!-- Build PLC4X including the .Net modules -->
    <profile>
      <id>with-dotnet</id>
      <modules>
        <module>plc4net</module>
      </modules>
    </profile>

    <!-- Build PLC4X including the Sandbox modules -->
    <profile>
      <id>with-sandbox</id>
      <modules>
        <module>sandbox</module>
      </modules>
    </profile>

    <!-- Profile for linux amd64 (Self-Enabling) -->
    <profile>
      <id>.os-linux-amd64</id>
      <activation>
        <os>
          <family>unix</family>
          <name>Linux</name>
          <arch>amd64</arch>
        </os>
      </activation>
      <properties>
        <os.suffix>linux</os.suffix>
        <os.classifier>linux-x86_64</os.classifier>
        <cmake.generator>Unix Makefiles</cmake.generator>
        <python.venv.bin>venv/bin/</python.venv.bin>
        <python.exe.bin>python3</python.exe.bin>
        <javafx.platform>linux</javafx.platform>
      </properties>
    </profile>
    <!-- Profile for linux x86_64 (Self-Enabling) -->
    <profile>
      <id>.os-linux-x86_64</id>
      <activation>
        <os>
          <family>unix</family>
          <name>Linux</name>
          <arch>x86_64</arch>
        </os>
      </activation>
      <properties>
        <os.suffix>linux</os.suffix>
        <os.classifier>linux-x86_64</os.classifier>
        <cmake.generator>Unix Makefiles</cmake.generator>
        <python.venv.bin>venv/bin/</python.venv.bin>
        <python.exe.bin>python3</python.exe.bin>
        <javafx.platform>linux</javafx.platform>
      </properties>
    </profile>
    <!-- Profile for linux aarch64 (Self-Enabling) -->
    <profile>
      <id>.os-linux-aarch64</id>
      <activation>
        <os>
          <family>unix</family>
          <name>Linux</name>
          <arch>aarch64</arch>
        </os>
      </activation>
      <properties>
        <os.suffix>linux</os.suffix>
        <os.classifier>linux-${os.arch}</os.classifier>
        <cmake.generator>Unix Makefiles</cmake.generator>
        <python.venv.bin>venv/bin/</python.venv.bin>
        <python.exe.bin>python3</python.exe.bin>
        <javafx.platform>linux-aarch64</javafx.platform>
      </properties>
    </profile>
    <!-- Profile for mac amd64 (Self-Enabling) -->
    <profile>
      <id>.os-mac-amd64</id>
      <activation>
        <os>
          <family>mac</family>
          <arch>amd64</arch>
        </os>
      </activation>
      <properties>
        <os.suffix>mac</os.suffix>
        <os.classifier>mac-x86_64</os.classifier>
        <cmake.generator>Unix Makefiles</cmake.generator>
        <python.venv.bin>venv/bin/</python.venv.bin>
        <python.exe.bin>python3</python.exe.bin>
        <javafx.platform>mac</javafx.platform>
      </properties>
    </profile>
    <!-- Profile for mac x86_64 (Self-Enabling) -->
    <profile>
      <id>.os-mac-x86_64</id>
      <activation>
        <os>
          <family>mac</family>
          <arch>x86_64</arch>
        </os>
      </activation>
      <properties>
        <os.suffix>mac</os.suffix>
        <os.classifier>mac-x86_64</os.classifier>
        <cmake.generator>Unix Makefiles</cmake.generator>
        <python.venv.bin>venv/bin/</python.venv.bin>
        <python.exe.bin>python3</python.exe.bin>
        <javafx.platform>mac</javafx.platform>
      </properties>
    </profile>
    <!-- Profile for mac (Self-Enabling) -->
    <profile>
      <id>.os-mac-aarch64</id>
      <activation>
        <os>
          <family>mac</family>
          <arch>aarch64</arch>
        </os>
      </activation>
      <properties>
        <os.suffix>mac</os.suffix>
        <os.classifier>mac-aarch64</os.classifier>
        <cmake.generator>Unix Makefiles</cmake.generator>
        <python.venv.bin>venv/bin/</python.venv.bin>
        <python.exe.bin>python3</python.exe.bin>
        <javafx.platform>mac-aarch64</javafx.platform>
      </properties>
    </profile>
    <!-- profile for windows (Self-Enabling) -->
    <profile>
      <id>.os-windows</id>
      <activation>
        <os>
          <family>windows</family>
        </os>
      </activation>
      <properties>
        <os.suffix>win</os.suffix>
        <os.classifier>windows-x86_64</os.classifier>
        <cmake.generator>MinGW Makefiles</cmake.generator>
        <python.venv.bin>venv/Scripts/</python.venv.bin>
        <python.exe.bin>python</python.exe.bin>
        <javafx.platform>win-x86</javafx.platform>
      </properties>
    </profile>

    <!--
      This profile is intended to help when having problems with Maven.
      When enabled, it automatically generates an "effective.pom" in the target directory.
      This version is the fully expanded version where all inherited configuration is in
      place and all variables are resolved and profile configuration is included.
    -->
    <profile>
      <id>debug-pom</id>
      <build>
        <plugins>
          <plugin>
            <groupId>org.apache.maven.plugins</groupId>
            <artifactId>maven-help-plugin</artifactId>
            <executions>
              <execution>
                <id>generate-effective-pom</id>
                <phase>compile</phase>
                <goals>
                  <goal>effective-pom</goal>
                </goals>
                <configuration>
                  <output>${project.build.directory}/effective.pom</output>
                </configuration>
              </execution>
            </executions>
          </plugin>
        </plugins>
      </build>
    </profile>

    <!--
      This profile adds some additional configuration that should only be applied when running on jenkins.
    -->
    <profile>
      <id>jenkins-build</id>
      <properties>
        <skip-code-generation-tests>false</skip-code-generation-tests>
        <enable-all-tests>true</enable-all-tests>
        <excluded-test-groups />
      </properties>
    </profile>

    <profile>
      <id>enable-all-checks</id>
      <properties>
        <skip-code-generation-tests>false</skip-code-generation-tests>
        <enable-all-tests>true</enable-all-tests>
        <excluded-test-groups />
      </properties>
    </profile>

    <!--
      This is an experiment to get things working for VSCode (IntelliJ and Maven pick them up automatically)
      Only if a "target/generated-source/plc4x" directory exists, will it be added. With this trick we don't need
      to add this block to every module with generated code. If this causes problems with IntelliJ, Eclipse or Maven
      we should probably come up with some other solution. It might also help people using Eclipse.
     -->
    <profile>
      <id>.add-generated-sources</id>
      <activation>
        <file>
          <!--
            Please don't change "target" to "${project.build.directory}" as profile-activation happens before
            property resolution ... it won't work with a property.
          -->
          <exists>src/main/generated/</exists>
        </file>
      </activation>
      <build>
        <plugins>
          <plugin>
            <groupId>org.codehaus.mojo</groupId>
            <artifactId>build-helper-maven-plugin</artifactId>
            <executions>
              <execution>
                <id>add-plc4x-sources</id>
                <phase>generate-sources</phase>
                <goals>
                  <goal>add-source</goal>
                </goals>
                <configuration>
                  <sources>
                    <source>${project.basedir}/src/main/generated/</source>
                  </sources>
                </configuration>
              </execution>
            </executions>
          </plugin>
        </plugins>
      </build>
    </profile>

    <!--
      This profile extends the default "apache-release" configuration with automatic checksum-
      generation for the release source artifact. It is automatically activated during the
      release build and only needed there.
    -->
    <profile>
      <id>apache-release</id>
      <!-- Ensure these are run as part of a release-build -->
      <properties>
        <skip-code-generation-tests>false</skip-code-generation-tests>
        <skip-dependency-cve-scan>false</skip-dependency-cve-scan>
      </properties>
      <build>
        <plugins>
          <!--
            Create MD5 and SHA512 checksum files for the release artifacts.
          -->
          <plugin>
            <groupId>net.nicoulaj.maven.plugins</groupId>
            <artifactId>checksum-maven-plugin</artifactId>
            <version>1.11</version>
            <!-- Only run this in the root module of the project -->
            <inherited>false</inherited>
            <executions>
              <execution>
                <phase>verify</phase>
                <goals>
                  <goal>files</goal>
                </goals>
                <configuration>
                  <algorithms>
                    <algorithm>SHA-512</algorithm>
                  </algorithms>
                  <includeRelativePath>true</includeRelativePath>
                  <fileSets>
                    <fileSet>
                      <directory>${project.build.directory}</directory>
                      <includes>
                        <include>apache-plc4x-${project.version}-source-release.zip</include>
                      </includes>
                    </fileSet>
                  </fileSets>
                </configuration>
              </execution>
            </executions>
          </plugin>
          <!-- We want to sign the artifact, the POM, and all attached artifacts (except for SHA-512 checksum) -->
          <plugin>
            <groupId>org.apache.maven.plugins</groupId>
            <artifactId>maven-gpg-plugin</artifactId>
            <executions>
              <execution>
                <id>sign-release-artifacts</id>
                <goals>
                  <goal>sign</goal>
                </goals>
                <configuration>
                  <skip>${skip-pgp-signing}</skip>
                </configuration>
              </execution>
            </executions>
          </plugin>
          <!--
            Generate an SBOM for the project
          -->
          <plugin>
            <groupId>org.cyclonedx</groupId>
            <artifactId>cyclonedx-maven-plugin</artifactId>
            <version>2.7.9</version>
            <!-- Only run this in the root module of the project -->
            <inherited>false</inherited>
            <configuration>
              <outputName>apache-${project.artifactId}-${project.version}-sbom</outputName>
            </configuration>
            <executions>
              <execution>
                <phase>package</phase>
                <goals>
                  <goal>makeAggregateBom</goal>
                </goals>
              </execution>
            </executions>
          </plugin>
        </plugins>
      </build>
    </profile>
  </profiles>

</project><|MERGE_RESOLUTION|>--- conflicted
+++ resolved
@@ -29,11 +29,7 @@
 
   <groupId>org.apache.plc4x</groupId>
   <artifactId>plc4x-parent</artifactId>
-<<<<<<< HEAD
-  <version>0.10.0</version>
-=======
   <version>0.11.0</version>
->>>>>>> d22042ef
   <packaging>pom</packaging>
 
   <name>PLC4X</name>
@@ -48,11 +44,7 @@
     <connection>scm:git:https://gitbox.apache.org/repos/asf/plc4x.git</connection>
     <developerConnection>scm:git:https://gitbox.apache.org/repos/asf/plc4x.git</developerConnection>
     <url>https://github.com/apache/plc4x</url>
-<<<<<<< HEAD
-    <tag>v0.10.0</tag>
-=======
     <tag>v0.11.0</tag>
->>>>>>> d22042ef
   </scm>
 
   <!-- Only configure the site distribution as the rest is handled by the apache parent -->
@@ -99,11 +91,7 @@
     <project.reporting.outputencoding>UTF-8</project.reporting.outputencoding>
 
     <!-- Timestamp for the reproducible builds -->
-<<<<<<< HEAD
-    <project.build.outputTimestamp>1664811135</project.build.outputTimestamp>
-=======
     <project.build.outputTimestamp>1696232563</project.build.outputTimestamp>
->>>>>>> d22042ef
 
     <!-- Exclude all generated code -->
     <sonar.exclusions>**/generated-sources</sonar.exclusions>
@@ -156,17 +144,9 @@
     <junit.platform.version>1.8.2</junit.platform.version>
     <logback.version>1.4.11</logback.version>
     <maven.clean.plugin.version>3.2.0</maven.clean.plugin.version>
-<<<<<<< HEAD
-    <!-- version 0.6.7 is newer, however the ExampleServer doesn't seem to run with that -->
-    <!-- version 0.6.8 is being released, however the milo-examples artifact is not available yet -->
-    <milo.version>0.6.8</milo.version>
-    <mockito.version>4.8.0</mockito.version>
-    <netty.version>4.1.82.Final</netty.version>
-=======
     <milo.version>0.6.11</milo.version>
     <mockito.version>5.5.0</mockito.version>
     <netty.version>4.1.99.Final</netty.version>
->>>>>>> d22042ef
     <pcap4j.version>1.8.2</pcap4j.version>
     <slf4j.version>2.0.9</slf4j.version>
     <vavr.version>0.10.4</vavr.version>
