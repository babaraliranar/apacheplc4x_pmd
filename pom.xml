<?xml version="1.0" encoding="UTF-8"?>
<!--
  Licensed to the Apache Software Foundation (ASF) under one
  or more contributor license agreements.  See the NOTICE file
  distributed with this work for additional information
  regarding copyright ownership.  The ASF licenses this file
  to you under the Apache License, Version 2.0 (the
  "License"); you may not use this file except in compliance
  with the License.  You may obtain a copy of the License at

      http://www.apache.org/licenses/LICENSE-2.0

  Unless required by applicable law or agreed to in writing,
  software distributed under the License is distributed on an
  "AS IS" BASIS, WITHOUT WARRANTIES OR CONDITIONS OF ANY
  KIND, either express or implied.  See the License for the
  specific language governing permissions and limitations
  under the License.
  -->
<project xmlns="http://maven.apache.org/POM/4.0.0" xmlns:xsi="http://www.w3.org/2001/XMLSchema-instance" xsi:schemaLocation="http://maven.apache.org/POM/4.0.0 http://maven.apache.org/xsd/maven-4.0.0.xsd">

  <modelVersion>4.0.0</modelVersion>

  <parent>
    <groupId>org.apache</groupId>
    <artifactId>apache</artifactId>
    <version>25</version>
  </parent>

  <groupId>org.apache.plc4x</groupId>
  <artifactId>plc4x-parent</artifactId>
  <version>0.10.0-SNAPSHOT</version>
  <packaging>pom</packaging>

  <name>PLC4X</name>
  <description>
    PLC4X is an effort to create a universal library for accessing industrial programmable logic controllers
    using a variety of protocols using a uniform API.
  </description>
  <url>https://plc4x.apache.org</url>
  <inceptionYear>2017</inceptionYear>

  <scm>
    <connection>scm:git:https://gitbox.apache.org/repos/asf/plc4x.git</connection>
    <developerConnection>scm:git:https://gitbox.apache.org/repos/asf/plc4x.git</developerConnection>
    <url>https://github.com/apache/plc4x</url>
    <tag>HEAD</tag>
  </scm>

  <!-- Only configure the site distribution as the rest is handled by the apache parent -->
  <distributionManagement>
    <site>
      <id>apache.website</id>
      <url>scm:git:https://gitbox.apache.org/repos/asf/plc4x-website.git</url>
    </site>
  </distributionManagement>

  <issueManagement>
    <system>Jira</system>
    <url>https://issues.apache.org/jira/browse/PLC4X</url>
  </issueManagement>

  <mailingLists>
    <mailingList>
      <name>Apache PLC4X Developer List</name>
      <subscribe>mailto:dev-subscribe@plc4x.apache.org</subscribe>
      <unsubscribe>mailto:dev-unsubscribe@plc4x.apache.org</unsubscribe>
      <post>mailto:dev@plc4x.apache.org</post>
      <archive>https://mail-archives.apache.org/mod_mbox/plc4x-dev/</archive>
    </mailingList>
    <mailingList>
      <name>PLC4X Commits List</name>
      <subscribe>mailto:commits-subscribe@plc4x.apache.org</subscribe>
      <unsubscribe>mailto:commits-unsubscribe@plc4x.apache.org</unsubscribe>
      <post>mailto:commits@plc4x.apache.org</post>
      <archive>https://mail-archives.apache.org/mod_mbox/plc4x-commits/</archive>
    </mailingList>
    <mailingList>
      <name>PLC4X Jira Notifications List</name>
      <subscribe>mailto:issues-subscribe@plc4x.apache.org</subscribe>
      <unsubscribe>mailto:issues-unsubscribe@plc4x.apache.org</unsubscribe>
      <post>mailto:issues@plc4x.apache.org</post>
      <archive>https://mail-archives.apache.org/mod_mbox/plc4x-issues/</archive>
    </mailingList>
  </mailingLists>

  <properties>
    <!--
      At least 3.3.3 required for camel-package-maven-plugin
    -->
    <maven.version>3.6.3</maven.version>

    <java.version>11</java.version>

    <project.build.sourceEncoding>UTF-8</project.build.sourceEncoding>
    <project.reporting.outputencoding>UTF-8</project.reporting.outputencoding>

    <!-- Timestamp for the reproducible builds -->
    <project.build.outputTimestamp>1</project.build.outputTimestamp>

    <!-- Exclude all generated code -->
    <sonar.exclusions>**/generated-sources</sonar.exclusions>
    <sonar.cfamily.build-wrapper-output>${project.basedir}/plc4c/target/build-wrapper-output</sonar.cfamily.build-wrapper-output>
    <sonar.cfamily.threads>1</sonar.cfamily.threads>
    <sonar.cfamily.cache.enabled>false</sonar.cfamily.cache.enabled>

    <plc4x-code-generation.version>1.6.0-SNAPSHOT</plc4x-code-generation.version>

    <antlr.version>4.9.3</antlr.version>
    <apiguardian.version>1.1.2</apiguardian.version>
    <assertj.version>3.21.0</assertj.version>
    <awaitility.version>4.2.0</awaitility.version>
    <!-- The currently available version is 2.0.5 and anything above 1.4.3 is no longer compatible with our code -->
    <bit-io.version>1.4.3</bit-io.version>
    <bouncycastle.version>1.70</bouncycastle.version>
    <byte-buddy.version>1.12.6</byte-buddy.version>
    <!-- Be sure to keep this version set to the version of the cmake-maven-plugin -->
    <cmake-version>3.22.1</cmake-version>
    <commons-beanutils.version>1.9.4</commons-beanutils.version>
    <commons-cli.version>1.5.0</commons-cli.version>
    <commons-codec.version>1.15</commons-codec.version>
    <commons-collections4.version>4.4</commons-collections4.version>
    <commons-compress.version>1.21</commons-compress.version>
    <commons-configuration2.version>2.7</commons-configuration2.version>
    <commons-io.version>2.11.0</commons-io.version>
    <commons-lang3.version>3.12.0</commons-lang3.version>
    <commons-logging.version>1.2</commons-logging.version>
    <commons-math3.version>3.6.1</commons-math3.version>
    <commons-net.version>3.8.0</commons-net.version>
    <commons-pool2.version>2.11.1</commons-pool2.version>
    <commons-text.version>1.9</commons-text.version>
    <commons-csv.version>1.9.0</commons-csv.version>
    <dom4j.version>2.1.3</dom4j.version>
    <equalsverifier.version>3.9</equalsverifier.version>
    <freemarker.version>2.3.31</freemarker.version>
    <groovy.version>3.0.9</groovy.version>
    <gson.version>2.8.9</gson.version>
    <guava.version>31.1-jre</guava.version>
    <hamcrest.version>2.2</hamcrest.version>
    <httpclient.version>4.5.13</httpclient.version>
    <httpcore.version>4.4.15</httpcore.version>
    <jackson.version>2.13.2</jackson.version>
    <woodstox-core.version>6.2.8</woodstox-core.version>
    <!-- When updating this to the latest version, we're getting errors in the opcua server tests -->
    <jaxb.version>3.0.2</jaxb.version>
    <jetty-util.version>11.0.7</jetty-util.version>
    <jna.version>5.10.0</jna.version>
    <joda-time.version>2.10.13</joda-time.version>
    <jserialcom.version>2.7.0</jserialcom.version>
    <junit.jupiter.version>5.8.2</junit.jupiter.version>
    <junit.platform.version>1.8.2</junit.platform.version>
    <logback.version>1.2.10</logback.version>
    <milo.version>0.6.3</milo.version>
    <mockito.version>4.4.0</mockito.version>
    <netty.version>4.1.75.Final</netty.version>
    <owasp-dependency-check.version>6.5.1</owasp-dependency-check.version>
    <pcap4j.version>1.8.2</pcap4j.version>
    <slf4j.version>1.7.36</slf4j.version>
    <vavr.version>0.10.4</vavr.version>
    <xmlunit.version>2.9.0</xmlunit.version>

    <!-- Site properties -->
    <asciidoctor.maven.plugin.version>2.2.1</asciidoctor.maven.plugin.version>
    <asciidoctorj.version>2.5.3</asciidoctorj.version>
    <asciidoctorj.diagram.version>2.2.1</asciidoctorj.diagram.version>

    <skip-code-generation-tests>true</skip-code-generation-tests>
    <skip-dependency-cve-scan>true</skip-dependency-cve-scan>
  </properties>

  <modules>
    <module>code-generation</module>

    <!-- Definition of the protocol message formats -->
    <module>protocols</module>

    <!-- Build the Java part of plc4x -->
    <module>plc4j</module>

    <!-- Tools needed throughout the build -->
    <module>tools</module>
  </modules>

  <dependencyManagement>
    <dependencies>
      <!--- Code-Generation related -->
      <dependency>
        <groupId>org.apache.plc4x.plugins</groupId>
        <artifactId>plc4x-code-generation-types-base</artifactId>
        <version>${plc4x-code-generation.version}</version>
      </dependency>
      <dependency>
        <groupId>org.apache.plc4x.plugins</groupId>
        <artifactId>plc4x-code-generation-language-base</artifactId>
        <version>${plc4x-code-generation.version}</version>
      </dependency>
      <dependency>
        <groupId>org.apache.plc4x.plugins</groupId>
        <artifactId>plc4x-code-generation-protocol-base</artifactId>
        <version>${plc4x-code-generation.version}</version>
      </dependency>
      <dependency>
        <groupId>org.antlr</groupId>
        <artifactId>antlr4-runtime</artifactId>
        <version>${antlr.version}</version>
      </dependency>
      <dependency>
        <groupId>org.freemarker</groupId>
        <artifactId>freemarker</artifactId>
        <version>${freemarker.version}</version>
      </dependency>

      <dependency>
        <groupId>io.netty</groupId>
        <artifactId>netty-bom</artifactId>
        <version>${netty.version}</version>
        <type>pom</type>
        <scope>import</scope>
      </dependency>

      <dependency>
        <groupId>commons-beanutils</groupId>
        <artifactId>commons-beanutils</artifactId>
        <version>${commons-beanutils.version}</version>
      </dependency>
      <dependency>
        <groupId>commons-cli</groupId>
        <artifactId>commons-cli</artifactId>
        <version>${commons-cli.version}</version>
      </dependency>
      <dependency>
        <groupId>commons-codec</groupId>
        <artifactId>commons-codec</artifactId>
        <version>${commons-codec.version}</version>
      </dependency>
      <dependency>
        <groupId>org.apache.commons</groupId>
        <artifactId>commons-collections4</artifactId>
        <version>${commons-collections4.version}</version>
      </dependency>
      <dependency>
        <groupId>org.apache.commons</groupId>
        <artifactId>commons-compress</artifactId>
        <version>${commons-compress.version}</version>
      </dependency>
      <dependency>
        <groupId>org.apache.commons</groupId>
        <artifactId>commons-configuration2</artifactId>
        <version>${commons-configuration2.version}</version>
      </dependency>
      <dependency>
        <groupId>commons-io</groupId>
        <artifactId>commons-io</artifactId>
        <version>${commons-io.version}</version>
      </dependency>
      <dependency>
        <groupId>org.apache.commons</groupId>
        <artifactId>commons-lang3</artifactId>
        <version>${commons-lang3.version}</version>
      </dependency>
      <dependency>
        <groupId>org.apache.commons</groupId>
        <artifactId>commons-math3</artifactId>
        <version>${commons-math3.version}</version>
      </dependency>
      <dependency>
        <groupId>commons-net</groupId>
        <artifactId>commons-net</artifactId>
        <version>${commons-net.version}</version>
      </dependency>
      <dependency>
        <groupId>org.apache.commons</groupId>
        <artifactId>commons-pool2</artifactId>
        <version>${commons-pool2.version}</version>
      </dependency>
      <dependency>
        <groupId>org.apache.commons</groupId>
        <artifactId>commons-text</artifactId>
        <version>${commons-text.version}</version>
      </dependency>
      <dependency>
        <groupId>org.apache.commons</groupId>
        <artifactId>commons-csv</artifactId>
        <version>${commons-csv.version}</version>
      </dependency>

      <dependency>
        <groupId>com.google.code.gson</groupId>
        <artifactId>gson</artifactId>
        <version>${gson.version}</version>
      </dependency>

      <dependency>
        <groupId>org.awaitility</groupId>
        <artifactId>awaitility</artifactId>
        <version>${awaitility.version}</version>
      </dependency>

      <dependency>
        <groupId>joda-time</groupId>
        <artifactId>joda-time</artifactId>
        <version>${joda-time.version}</version>
      </dependency>

      <!-- For Either types ... -->
      <dependency>
        <groupId>io.vavr</groupId>
        <artifactId>vavr</artifactId>
        <version>${vavr.version}</version>
      </dependency>

      <dependency>
        <groupId>com.github.jinahya</groupId>
        <artifactId>bit-io</artifactId>
        <version>${bit-io.version}</version>
      </dependency>

      <dependency>
        <groupId>org.apache.httpcomponents</groupId>
        <artifactId>httpclient</artifactId>
        <version>${httpclient.version}</version>
      </dependency>
      <dependency>
        <groupId>org.apache.httpcomponents</groupId>
        <artifactId>httpcore</artifactId>
        <version>${httpcore.version}</version>
      </dependency>

      <dependency>
        <groupId>org.pcap4j</groupId>
        <artifactId>pcap4j-core</artifactId>
        <version>${pcap4j.version}</version>
        <!-- Commented out, if there are problems occurring to this, we need to comment it back in. -->
        <!--scope>provided</scope-->
      </dependency>
      <dependency>
        <groupId>org.pcap4j</groupId>
        <artifactId>pcap4j-packetfactory-static</artifactId>
        <version>${pcap4j.version}</version>
      </dependency>

      <dependency>
        <groupId>org.apache.maven</groupId>
        <artifactId>maven-artifact</artifactId>
        <version>${maven.version}</version>
        <exclusions>
          <exclusion>
            <groupId>org.codehaus.plexus</groupId>
            <artifactId>plexus-utils</artifactId>
          </exclusion>
        </exclusions>
      </dependency>

      <dependency>
        <groupId>net.objecthunter</groupId>
        <artifactId>exp4j</artifactId>
        <version>0.4.8</version>
      </dependency>

      <dependency>
        <groupId>com.github.purejavacomm</groupId>
        <artifactId>purejavacomm</artifactId>
        <version>1.0.2.RELEASE</version>
      </dependency>

      <dependency>
        <groupId>com.fasterxml.woodstox</groupId>
        <artifactId>woodstox-core</artifactId>
        <version>${woodstox-core.version}</version>
      </dependency>
      <dependency>
        <groupId>com.fasterxml.jackson.core</groupId>
        <artifactId>jackson-annotations</artifactId>
        <version>${jackson.version}</version>
      </dependency>
      <dependency>
        <groupId>com.fasterxml.jackson.core</groupId>
        <artifactId>jackson-core</artifactId>
        <version>${jackson.version}</version>
      </dependency>
      <dependency>
        <groupId>com.fasterxml.jackson.core</groupId>
        <artifactId>jackson-databind</artifactId>
        <version>${jackson.version}.2</version>
      </dependency>
      <dependency>
        <groupId>com.fasterxml.jackson.dataformat</groupId>
        <artifactId>jackson-dataformat-xml</artifactId>
        <version>${jackson.version}</version>
        <exclusions>
          <exclusion>
            <groupId>jakarta.activation</groupId>
            <artifactId>jakarta.activation-api</artifactId>
          </exclusion>
          <exclusion>
            <groupId>jakarta.xml.bind</groupId>
            <artifactId>jakarta.xml.bind-api</artifactId>
          </exclusion>
        </exclusions>
      </dependency>
      <dependency>
        <groupId>com.fasterxml.jackson.dataformat</groupId>
        <artifactId>jackson-dataformat-yaml</artifactId>
        <version>${jackson.version}</version>
      </dependency>

      <dependency>
        <groupId>org.dom4j</groupId>
        <artifactId>dom4j</artifactId>
        <version>${dom4j.version}</version>
      </dependency>

      <dependency>
        <groupId>net.bytebuddy</groupId>
        <artifactId>byte-buddy</artifactId>
        <version>${byte-buddy.version}</version>
      </dependency>

      <dependency>
        <groupId>net.lingala.zip4j</groupId>
        <artifactId>zip4j</artifactId>
        <version>2.10.0</version>
      </dependency>

      <dependency>
        <groupId>com.fazecast</groupId>
        <artifactId>jSerialComm</artifactId>
        <version>${jserialcom.version}</version>
      </dependency>

      <dependency>
        <groupId>org.junit.jupiter</groupId>
        <artifactId>junit-jupiter</artifactId>
        <version>${junit.jupiter.version}</version>
      </dependency>
      <dependency>
        <groupId>org.junit.jupiter</groupId>
        <artifactId>junit-jupiter-api</artifactId>
        <version>${junit.jupiter.version}</version>
      </dependency>
      <dependency>
        <groupId>org.junit.jupiter</groupId>
        <artifactId>junit-jupiter-params</artifactId>
        <version>${junit.jupiter.version}</version>
      </dependency>

      <dependency>
        <groupId>ch.qos.logback</groupId>
        <artifactId>logback-classic</artifactId>
        <version>${logback.version}</version>
        <scope>provided</scope>
      </dependency>
      <dependency>
        <groupId>ch.qos.logback</groupId>
        <artifactId>logback-core</artifactId>
        <version>${logback.version}</version>
        <scope>provided</scope>
      </dependency>
      <dependency>
        <groupId>org.slf4j</groupId>
        <artifactId>slf4j-api</artifactId>
        <version>${slf4j.version}</version>
      </dependency>
      <dependency>
        <groupId>org.slf4j</groupId>
        <artifactId>slf4j-simple</artifactId>
        <version>${slf4j.version}</version>
      </dependency>
      <dependency>
        <groupId>org.slf4j</groupId>
        <artifactId>log4j-over-slf4j</artifactId>
        <version>${slf4j.version}</version>
      </dependency>

      <dependency>
        <groupId>org.bouncycastle</groupId>
        <artifactId>bcmail-jdk15on</artifactId>
        <version>${bouncycastle.version}</version>
      </dependency>
      <dependency>
        <groupId>org.bouncycastle</groupId>
        <artifactId>bcpkix-jdk15on</artifactId>
        <version>${bouncycastle.version}</version>
      </dependency>
      <dependency>
        <groupId>org.bouncycastle</groupId>
        <artifactId>bcprov-jdk15on</artifactId>
        <version>${bouncycastle.version}</version>
      </dependency>

      <dependency>
        <groupId>org.eclipse.jetty</groupId>
        <artifactId>jetty-util</artifactId>
        <version>${jetty-util.version}</version>
      </dependency>

      <dependency>
        <groupId>org.eclipse.milo</groupId>
        <artifactId>sdk-server</artifactId>
        <version>${milo.version}</version>
      </dependency>
      <dependency>
        <groupId>org.eclipse.milo</groupId>
        <artifactId>sdk-core</artifactId>
        <version>${milo.version}</version>
      </dependency>
      <dependency>
        <groupId>org.eclipse.milo</groupId>
        <artifactId>stack-core</artifactId>
        <version>${milo.version}</version>
      </dependency>
      <dependency>
        <groupId>org.eclipse.milo</groupId>
        <artifactId>stack-server</artifactId>
        <version>${milo.version}</version>
      </dependency>
      <dependency>
        <groupId>org.eclipse.milo</groupId>
        <artifactId>stack-client</artifactId>
        <version>${milo.version}</version>
      </dependency>
      <dependency>
        <groupId>org.eclipse.milo</groupId>
        <artifactId>dictionary-manager</artifactId>
        <version>${milo.version}</version>
      </dependency>

      <dependency>
        <groupId>org.hamcrest</groupId>
        <artifactId>hamcrest</artifactId>
        <version>${hamcrest.version}</version>
      </dependency>
      <dependency>
        <groupId>org.hamcrest</groupId>
        <artifactId>hamcrest-core</artifactId>
        <version>${hamcrest.version}</version>
      </dependency>
      <dependency>
        <groupId>org.hamcrest</groupId>
        <artifactId>hamcrest-library</artifactId>
        <version>${hamcrest.version}</version>
      </dependency>

      <dependency>
        <groupId>org.mockito</groupId>
        <artifactId>mockito-core</artifactId>
        <version>${mockito.version}</version>
      </dependency>
      <dependency>
        <groupId>org.mockito</groupId>
        <artifactId>mockito-junit-jupiter</artifactId>
        <version>${mockito.version}</version>
      </dependency>

      <!-- TODO: Eliminate the usage of AssertJ (OPM and OPC-UA Driver) -->
      <dependency>
        <groupId>org.assertj</groupId>
        <artifactId>assertj-core</artifactId>
        <version>${assertj.version}</version>
      </dependency>
      <dependency>
        <groupId>nl.jqno.equalsverifier</groupId>
        <artifactId>equalsverifier</artifactId>
        <version>${equalsverifier.version}</version>
        <!--
          For some reason these are not available in maven-central,
          but it doesn't matter if they are not available.
        -->
        <exclusions>
          <exclusion>
            <groupId>nl.jqno.equalsverifier</groupId>
            <artifactId>equalsverifier-core</artifactId>
          </exclusion>
          <exclusion>
            <groupId>nl.jqno.equalsverifier</groupId>
            <artifactId>equalsverifier-16</artifactId>
          </exclusion>
          <exclusion>
            <groupId>nl.jqno.equalsverifier</groupId>
            <artifactId>equalsverifier-17</artifactId>
          </exclusion>
        </exclusions>
      </dependency>

      <dependency>
        <groupId>org.codehaus.groovy</groupId>
        <artifactId>groovy-test-junit5</artifactId>
        <version>${groovy.version}</version>
        <!-- Ensure we only use this in test -->
        <scope>test</scope>
      </dependency>

      <dependency>
        <groupId>org.xmlunit</groupId>
        <artifactId>xmlunit-core</artifactId>
        <version>${xmlunit.version}</version>
      </dependency>
      <dependency>
        <groupId>org.xmlunit</groupId>
        <artifactId>xmlunit-matchers</artifactId>
        <version>${xmlunit.version}</version>
      </dependency>

      <!-- *****************************************************************************
      **********************************************************************************
      **                             Transitive dependencies                          **
      **                                                                              **
      ** These updates are reported by the dependency-checker as requiring management **
      ** When bumping versions of the above artifacts ideally comment out all         **
      ** artifacts in below section and manage them as suggested by the dependency    **
      ** plugin.                                                                      **
      **********************************************************************************
      ****************************************************************************** -->

      <dependency>
        <groupId>commons-logging</groupId>
        <artifactId>commons-logging</artifactId>
        <version>${commons-logging.version}</version>
      </dependency>

      <dependency>
        <groupId>com.google.guava</groupId>
        <artifactId>guava</artifactId>
        <version>${guava.version}</version>
      </dependency>

      <dependency>
        <groupId>com.sun.activation</groupId>
        <artifactId>jakarta.activation</artifactId>
        <version>2.0.1</version>
      </dependency>

      <dependency>
        <groupId>io.netty</groupId>
        <artifactId>netty-resolver</artifactId>
        <version>${netty.version}</version>
      </dependency>

      <dependency>
        <groupId>jakarta.xml.bind</groupId>
        <artifactId>jakarta.xml.bind-api</artifactId>
        <version>3.0.1</version>
        <exclusions>
          <exclusion>
            <groupId>jakarta.activation</groupId>
            <artifactId>jakarta.activation-api</artifactId>
          </exclusion>
        </exclusions>
      </dependency>

      <dependency>
        <groupId>net.java.dev.jna</groupId>
        <artifactId>jna</artifactId>
        <version>${jna.version}</version>
      </dependency>

      <dependency>
        <groupId>org.apiguardian</groupId>
        <artifactId>apiguardian-api</artifactId>
        <version>${apiguardian.version}</version>
      </dependency>

      <dependency>
        <groupId>org.glassfish.jaxb</groupId>
        <artifactId>jaxb-runtime</artifactId>
        <version>${jaxb.version}</version>
      </dependency>

      <dependency>
        <groupId>org.jetbrains</groupId>
        <artifactId>annotations</artifactId>
        <version>23.0.0</version>
      </dependency>

      <dependency>
        <groupId>org.junit.jupiter</groupId>
        <artifactId>junit-jupiter-engine</artifactId>
        <version>${junit.jupiter.version}</version>
      </dependency>

      <dependency>
        <groupId>org.junit.platform</groupId>
        <artifactId>junit-platform-engine</artifactId>
        <version>${junit.platform.version}</version>
      </dependency>

      <dependency>
        <groupId>org.osgi</groupId>
        <artifactId>org.osgi.core</artifactId>
        <version>6.0.0</version>
      </dependency>
    </dependencies>
  </dependencyManagement>

  <build>
    <plugins>
      <!-- Make some additional properties available to simplify keeping some content up to date -->
      <plugin>
        <groupId>org.codehaus.gmaven</groupId>
        <artifactId>groovy-maven-plugin</artifactId>
        <executions>
          <!-- Do some pre-build checks and report any findings to the user -->
          <execution>
            <id>prerequisite-check</id>
            <phase>validate</phase>
            <goals>
              <goal>execute</goal>
            </goals>
            <inherited>false</inherited>
            <configuration>
              <source>${project.basedir}/src/main/script/prerequisiteCheck.groovy</source>
            </configuration>
          </execution>
          <!--
            Set some dynamic variables which are useful for the site generation and
            generate an 'pom.adoc' file containing them in a format asciidoc can use.
          -->
          <execution>
            <id>provide-custom-properties</id>
            <phase>pre-site</phase>
            <goals>
              <goal>execute</goal>
            </goals>
            <configuration>
              <source>${project.basedir}/src/main/script/preSiteGeneration.groovy</source>
            </configuration>
          </execution>
        </executions>
        <dependencies>
          <dependency>
            <groupId>joda-time</groupId>
            <artifactId>joda-time</artifactId>
            <version>${joda-time.version}</version>
          </dependency>
          <dependency>
            <groupId>org.codehaus.groovy</groupId>
            <artifactId>groovy</artifactId>
            <version>${groovy.version}</version>
          </dependency>
          <dependency>
            <groupId>org.pcap4j</groupId>
            <artifactId>pcap4j-core</artifactId>
            <version>${pcap4j.version}</version>
          </dependency>
          <dependency>
            <groupId>org.pcap4j</groupId>
            <artifactId>pcap4j-packetfactory-static</artifactId>
            <version>${pcap4j.version}</version>
          </dependency>
        </dependencies>
      </plugin>

      <!-- Check if all source files have the required apache license headers -->
      <plugin>
        <groupId>org.apache.rat</groupId>
        <artifactId>apache-rat-plugin</artifactId>
        <executions>
          <execution>
            <id>license-check</id>
            <phase>verify</phase>
            <goals>
              <goal>check</goal>
            </goals>
          </execution>
        </executions>
        <configuration>
          <useMavenDefaultExcludes>true</useMavenDefaultExcludes>
          <excludes>
            <!-- Git related files -->
            <exclude>**/.git/**</exclude>
            <exclude>**/.gitignore</exclude>
            <exclude>**/cmake-*/**</exclude>
            <exclude>**/.lock/**</exclude>
<<<<<<< HEAD
=======
            <exclude>**/.cmake/**</exclude>
>>>>>>> b188e17b
            <!-- License Files for other licenses -->
            <exclude>**/UNLICENSE</exclude>
            <!--
              Explicitly exclude these files as I was unable
              to add a new licenses to the configuration.
            -->
            <exclude>**/Expression.g4</exclude>
            <exclude>**/KeyStoreLoader.java</exclude>
            <exclude>**/OPCUAServer.java</exclude>
            <exclude>**/Plc4xNamespace.java</exclude>

            <!-- Maven related files -->
            <exclude>**/target/**</exclude>
            <exclude>target/**</exclude>

            <!-- Eclipse related files -->
            <exclude>**/.project</exclude>
            <exclude>**/.settings/**</exclude>
            <exclude>**/.classpath</exclude>
            <exclude>**/.factorypath</exclude>

            <!-- IntelliJ related files -->
            <exclude>**/.idea/**</exclude>
            <exclude>**/*.iml</exclude>

            <!-- Wireshark Captures -->
            <exclude>**/*.pcap</exclude>
            <exclude>**/*.pcapng</exclude>

            <!-- JEVN local version files -->
            <exclude>**/.java-version</exclude>

            <!-- Asciidoctor generated files -->
            <exclude>**/.asciidoctor/**</exclude>

            <!-- Jenkins build related files -->
            <exclude>.repository/**</exclude>
            <exclude>local-snapshots-dir/**</exclude>

            <!-- Data files created by examples running an embedded elasticsearch -->
            <exclude>elasticsearch-data/**</exclude>

            <!-- JSON doesn't like comments -->
            <exclude>**/*.json</exclude>
            <exclude>**/*.avsc</exclude>

            <!-- Output of the profiler maven extension -->
            <exclude>**/.profiler/**</exclude>

            <!-- CLion stuff (C++ IDE) -->
            <exclude>**/cmake-build-debug/**</exclude>
            <exclude>**/*.make</exclude>
            <exclude>**/*.cmake</exclude>
            <exclude>**/*.internal</exclude>
            <exclude>**/link.txt</exclude>
            <!-- Not sure why I can't exclude all Makefile's from just the plc4c directory -->
            <!-- exclude>**/Makefile</exclude -->
            <exclude>**/Makefile</exclude>
            <exclude>**/*.includecache</exclude>
            <exclude>**/CMakeFiles/**</exclude>
            <exclude>**/CMakeCache.txt</exclude>
            <exclude>**/DartConfiguration.tcl</exclude>

            <!-- .Net stuff -->
            <exclude>plc4net/plc4net.sln.DotSettings.user</exclude>

            <!-- Stuff created during a plc4net build -->
            <exclude>**/obj/**</exclude>

            <!-- Temporarily exclude generated code from thrift in python modules -->
            <!--exclude>generated/**</exclude-->

            <!-- Temporary Python virtualenv files-->
            <exclude>**/venv/**</exclude>

            <!-- Temporary pytest and mypy folders -->
            <exclude>**/.mypy_cache/**</exclude>
            <exclude>**/.pytest_cache/**</exclude>

            <!-- Exclude a temp file needed by Docker -->
            <exclude>project_version</exclude>

            <!-- Exclude files generated by the go build system -->
            <exclude>**/go.sum</exclude>

            <exclude>.mvn/**</exclude>
          </excludes>
        </configuration>
      </plugin>

      <plugin>
        <groupId>org.apache.maven.plugins</groupId>
        <artifactId>maven-failsafe-plugin</artifactId>
        <executions>
          <execution>
            <goals>
              <goal>integration-test</goal>
              <goal>verify</goal>
            </goals>
          </execution>
        </executions>
        <configuration>
          <!--
            The failsafe plugin would use the java jigsaw module path,
            this would make loading the test XML files impossible.
            So we simply disable this.
          -->
          <useModulePath>false</useModulePath>
        </configuration>
      </plugin>

      <!-- Generate the legally required text files in the jars -->
      <plugin>
        <groupId>org.apache.maven.plugins</groupId>
        <artifactId>maven-remote-resources-plugin</artifactId>
        <executions>
          <execution>
            <id>process-resource-bundles</id>
            <phase>prepare-package</phase>
            <goals>
              <goal>process</goal>
            </goals>
            <configuration>
              <resourceBundles>
                <!-- Will generate META-INF/{DEPENDENCIES,LICENSE,NOTICE} -->
                <resourceBundle>org.apache:apache-jar-resource-bundle:1.4</resourceBundle>
              </resourceBundles>
              <!-- Content in this directory will be appended to generated resources -->
              <appendedResourcesDirectory>${basedir}/src/remote-resources</appendedResourcesDirectory>
            </configuration>
          </execution>
        </executions>
      </plugin>

      <!--
        Check the referenced dependencies for known vulnerabilities
        and fail the build if there are critical ones in our classpath
      -->
      <plugin>
        <groupId>org.owasp</groupId>
        <artifactId>dependency-check-maven</artifactId>
        <executions>
          <execution>
            <goals>
              <goal>check</goal>
            </goals>
          </execution>
        </executions>
        <configuration>
          <skip>${skip-dependency-cve-scan}</skip>
          <!-- Fail the build on any CVE, which is not considered minor -->
          <failBuildOnCVSS>4</failBuildOnCVSS>
          <assemblyAnalyzerEnabled>false</assemblyAnalyzerEnabled>
          <!-- On some systems some analysis seems to randomly fail ... don't let this fail the build -->
          <failOnError>false</failOnError>
          <excludes>
            <!-- For some reason the plugin detects our ADS driver as TwinCAT for which CVEs exist. -->
            <exclude>org.apache.plc4x:plc4j-driver-ads</exclude>
            <!--
              CVE-2020-13955 affects Apache Calcite till version 1.26 (excluding)
              We're using at least 1.28, so this is a false positive.
            -->
            <exclude>org.apache.calcite.avatica:avatica-core</exclude>
          </excludes>
        </configuration>
      </plugin>

      <plugin>
        <groupId>org.apache.maven.plugins</groupId>
        <artifactId>maven-enforcer-plugin</artifactId>
        <executions>
          <!-- Ensure we're not mixing dependency versions -->
          <execution>
            <id>enforce-version-convergence</id>
            <phase>validate</phase>
            <goals>
              <goal>enforce</goal>
            </goals>
            <configuration>
              <rules>
                <dependencyConvergence />
              </rules>
            </configuration>
          </execution>
          <!--
              Fails the build if classes are included from multiple
              artifacts and these are not identical.
          -->
          <execution>
            <id>enforce-ban-duplicate-classes</id>
            <phase>validate</phase>
            <goals>
              <goal>enforce</goal>
            </goals>
            <configuration>
              <rules>
                <banDuplicateClasses>
                  <scopes>
                    <scope>compile</scope>
                    <scope>provided</scope>
                  </scopes>
                  <findAllDuplicates>true</findAllDuplicates>
                  <ignoreWhenIdentical>true</ignoreWhenIdentical>
                </banDuplicateClasses>
              </rules>
              <fail>true</fail>
            </configuration>
          </execution>
        </executions>
        <dependencies>
          <dependency>
            <groupId>org.codehaus.mojo</groupId>
            <artifactId>extra-enforcer-rules</artifactId>
            <version>1.5.1</version>
          </dependency>
          <dependency>
            <groupId>org.apache.maven.shared</groupId>
            <artifactId>maven-dependency-tree</artifactId>
            <version>3.1.0</version>
          </dependency>
        </dependencies>
      </plugin>

      <!--
        ===================================
        ==                               ==
        ==    SITE GENERATION PLUGINS    ==
        ==                               ==
        ===================================

        Starting here the following plugins are used for generating the projects website.

      -->

      <plugin>
        <groupId>org.apache.maven.plugins</groupId>
        <artifactId>maven-resources-plugin</artifactId>
        <executions>
          <execution>
            <id>copy-site-resources</id>
            <!-- Only execute this for the parent module -->
            <inherited>false</inherited>
            <phase>pre-site</phase>
            <goals>
              <goal>copy-resources</goal>
            </goals>
            <configuration>
              <outputDirectory>${project.build.directory}/site</outputDirectory>
              <resources>
                <resource>
                  <directory>${project.basedir}/src/site/resources-filtered</directory>
                  <filtering>true</filtering>
                  <targetPath>${project.build.directory}/site</targetPath>
                </resource>
              </resources>
            </configuration>
          </execution>
          <!--
            Copy the schemas that might be distributed throughout the codebase to a central "schemas"
            directory so IDEs can automatically pull them in.
          -->
          <execution>
            <id>copy-schemas</id>
            <!-- Only execute this for the parent module -->
            <inherited>false</inherited>
            <phase>pre-site</phase>
            <goals>
              <goal>copy-resources</goal>
            </goals>
            <configuration>
              <outputDirectory>${project.build.directory}/site</outputDirectory>
              <resources>
                <!-- Copy the resources for the test-suites -->
                <resource>
                  <directory>${project.basedir}/plc4j/utils/test-utils/src/main/resources/schemas</directory>
                  <targetPath>${project.build.directory}/site/schemas</targetPath>
                </resource>
              </resources>
            </configuration>
          </execution>
        </executions>
      </plugin>

      <!--
        Make the maven-site-plugin stage the output in the "asf-site" branch
      -->
      <plugin>
        <groupId>org.apache.maven.plugins</groupId>
        <artifactId>maven-scm-publish-plugin</artifactId>
        <configuration>
          <!-- mono-module doesn't require site:stage -->
          <content>${project.build.directory}/staging</content>
          <!-- branch where to deploy -->
          <scmBranch>asf-site</scmBranch>
        </configuration>
      </plugin>
    </plugins>

    <pluginManagement>
      <plugins>
        <plugin>
          <groupId>org.apache.rat</groupId>
          <artifactId>apache-rat-plugin</artifactId>
          <version>0.13</version>
          <configuration>
            <!--
                Make rat output the files with missing licensed directly into the
                build output (This way we don't have to look into the rat.txt to find
                out which ones)
            -->
            <consoleOutput>true</consoleOutput>
          </configuration>
        </plugin>

        <plugin>
          <groupId>org.codehaus.mojo</groupId>
          <artifactId>properties-maven-plugin</artifactId>
          <version>1.0.0</version>
        </plugin>

        <plugin>
          <groupId>org.antlr</groupId>
          <artifactId>antlr4-maven-plugin</artifactId>
          <version>${antlr.version}</version>
        </plugin>

        <plugin>
          <groupId>org.apache.plc4x.plugins</groupId>
          <artifactId>plc4x-maven-plugin</artifactId>
          <version>${plc4x-code-generation.version}</version>
        </plugin>

        <plugin>
          <groupId>org.codehaus.mojo</groupId>
          <artifactId>buildnumber-maven-plugin</artifactId>
          <version>1.4</version>
        </plugin>

        <plugin>
          <groupId>org.codehaus.gmaven</groupId>
          <artifactId>groovy-maven-plugin</artifactId>
          <version>2.1.1</version>
        </plugin>

        <plugin>
          <groupId>org.apache.maven.plugins</groupId>
          <artifactId>maven-enforcer-plugin</artifactId>
          <!-- With 3.0.0 the dependencyConvergence rule wouldn't work anymore -->
          <version>3.0.0</version>
        </plugin>

        <plugin>
          <groupId>org.apache.felix</groupId>
          <artifactId>maven-bundle-plugin</artifactId>
          <version>5.1.4</version>
        </plugin>

        <plugin>
          <groupId>org.apache.karaf.tooling</groupId>
          <artifactId>karaf-maven-plugin</artifactId>
          <version>4.3.6</version>
        </plugin>

        <plugin>
          <groupId>com.google.code.maven-replacer-plugin</groupId>
          <artifactId>replacer</artifactId>
          <version>1.5.3</version>
        </plugin>

        <plugin>
          <groupId>org.apache.maven.plugins</groupId>
          <artifactId>maven-remote-resources-plugin</artifactId>
          <version>1.7.0</version>
        </plugin>

        <plugin>
          <groupId>com.googlecode.maven-download-plugin</groupId>
          <artifactId>download-maven-plugin</artifactId>
          <version>1.6.7</version>
        </plugin>

        <plugin>
          <groupId>org.jacoco</groupId>
          <artifactId>jacoco-maven-plugin</artifactId>
          <version>0.8.7</version>
        </plugin>


        <plugin>
          <groupId>org.apache.maven.plugins</groupId>
          <artifactId>maven-compiler-plugin</artifactId>
          <version>3.10.0</version>
          <configuration>
            <release>${java.version}</release>
          </configuration>
        </plugin>

        <plugin>
          <groupId>org.apache.maven.plugins</groupId>
          <artifactId>maven-surefire-plugin</artifactId>
          <version>3.0.0-M5</version>
          <dependencies>
            <dependency>
              <groupId>org.junit.jupiter</groupId>
              <artifactId>junit-jupiter-engine</artifactId>
              <version>${junit.jupiter.version}</version>
            </dependency>
          </dependencies>
        </plugin>

        <plugin>
          <groupId>org.apache.maven.plugins</groupId>
          <artifactId>maven-failsafe-plugin</artifactId>
          <version>3.0.0-M5</version>
          <!--version>2.22.2</version-->
          <dependencies>
            <dependency>
              <groupId>org.junit.jupiter</groupId>
              <artifactId>junit-jupiter-engine</artifactId>
              <version>${junit.jupiter.version}</version>
            </dependency>
          </dependencies>
        </plugin>

        <plugin>
          <groupId>org.apache.maven.plugins</groupId>
          <artifactId>maven-jar-plugin</artifactId>
          <version>3.2.0</version>
        </plugin>

        <plugin>
          <groupId>org.apache.maven.plugins</groupId>
          <artifactId>maven-source-plugin</artifactId>
          <version>3.2.1</version>
          <executions>
            <execution>
              <id>attach-sources</id>
              <phase>verify</phase>
              <goals>
                <goal>jar-no-fork</goal>
              </goals>
            </execution>
          </executions>
        </plugin>

        <plugin>
          <groupId>org.apache.maven.plugins</groupId>
          <artifactId>maven-assembly-plugin</artifactId>
          <version>3.3.0</version>
          <configuration>
            <finalName>apache-plc4x-${project.version}</finalName>
          </configuration>
        </plugin>

        <plugin>
          <groupId>org.apache.maven.plugins</groupId>
          <artifactId>maven-shade-plugin</artifactId>
          <version>3.2.4</version>
          <configuration>
            <outputFile>${project.build.directory}/${project.artifactId}-${project.version}-uber-jar.${project.packaging}</outputFile>
            <transformers>
              <transformer implementation="org.apache.maven.plugins.shade.resource.ServicesResourceTransformer" />
            </transformers>
            <filters>
              <filter>
                <!--
                  These files contain signatures for classes, omit them as in
                  shaded archives this has cause quite some problems in the past.
                -->
                <artifact>*:*</artifact>
                <excludes>
                  <exclude>META-INF/*.SF</exclude>
                  <exclude>META-INF/*.DSA</exclude>
                  <exclude>META-INF/*.RSA</exclude>
                </excludes>
              </filter>
            </filters>
            <dependencyReducedPomLocation>${project.build.directory}/dependency-reduced-pom.xml</dependencyReducedPomLocation>
          </configuration>
        </plugin>

        <!-- Configure the Site generation -->
        <plugin>
          <groupId>org.apache.maven.plugins</groupId>
          <artifactId>maven-site-plugin</artifactId>
          <version>3.9.1</version>
          <configuration>
            <!--templateFile>${session.executionRootDirectory}/src/site/template/site.vm</templateFile-->
            <generateReports>true</generateReports>
            <generateSitemap>true</generateSitemap>
            <relativizeDecorationLinks>false</relativizeDecorationLinks>
            <locales>en</locales>
            <inputEncoding>${project.build.sourceEncoding}</inputEncoding>
            <outputEncoding>${project.reporting.outputencoding}</outputEncoding>
            <!--
              IntelliJ can't find the asciidoc config option in the site plugin, which is correct.
              However, this config section is used by the asciidoctor site plugin extension. So plead
              ignore this error, it's actually ok.
            -->
            <asciidoc>
              <attributes>
                <source-highlighter>prettify</source-highlighter>
                <imagesoutdir>${project.build.directory}/site/images</imagesoutdir>
                <pom-adoc>${project.build.directory}/pom.adoc</pom-adoc>
              </attributes>
              <requires>
                <require>asciidoctor-diagram</require>
              </requires>
            </asciidoc>
          </configuration>
          <dependencies>
            <!-- Add support for asciidoctor -->
            <dependency>
              <groupId>org.asciidoctor</groupId>
              <artifactId>asciidoctor-maven-plugin</artifactId>
              <version>${asciidoctor.maven.plugin.version}</version>
            </dependency>
            <dependency>
              <groupId>org.asciidoctor</groupId>
              <artifactId>asciidoctorj</artifactId>
              <version>${asciidoctorj.version}</version>
            </dependency>
            <dependency>
              <groupId>org.asciidoctor</groupId>
              <artifactId>asciidoctorj-diagram</artifactId>
              <version>${asciidoctorj.diagram.version}</version>
            </dependency>
          </dependencies>
        </plugin>

        <plugin>
          <groupId>org.apache.maven.plugins</groupId>
          <artifactId>maven-javadoc-plugin</artifactId>
          <version>3.3.1</version>
          <configuration>
            <!--
              This will suppress the generation of a hidden timestamp at the top of each generated html page
              and hopefully let the site generation nod to too big updates every time.
            -->
            <notimestamp>true</notimestamp>
            <!--
              Set the source level to 8 as otherwise with newer JDKs we're getting trouble.
            -->
            <source>8</source>
            <!--
              Disable the detection of links as we have some artifacts without api-docs and
              the errors were polluting the build output.
            -->
            <detectLinks>false</detectLinks>
            <validateLinks>false</validateLinks>
            <failOnWarnings>false</failOnWarnings>
            <failOnError>false</failOnError>
          </configuration>
        </plugin>

        <plugin>
          <groupId>org.apache.maven.plugins</groupId>
          <artifactId>maven-changelog-plugin</artifactId>
          <version>2.3</version>
        </plugin>

        <plugin>
          <groupId>org.owasp</groupId>
          <artifactId>dependency-check-maven</artifactId>
          <version>${owasp-dependency-check.version}</version>
        </plugin>

        <plugin>
          <groupId>org.codehaus.mojo</groupId>
          <artifactId>exec-maven-plugin</artifactId>
          <version>3.0.0</version>
        </plugin>

        <plugin>
          <groupId>org.codehaus.mojo</groupId>
          <artifactId>build-helper-maven-plugin</artifactId>
          <version>3.2.0</version>
        </plugin>

        <plugin>
          <groupId>com.googlecode.cmake-maven-project</groupId>
          <artifactId>cmake-maven-plugin</artifactId>
          <version>3.22.1-b1</version>
        </plugin>

        <plugin>
          <groupId>org.apache.maven.plugins</groupId>
          <artifactId>maven-release-plugin</artifactId>
          <version>3.0.0-M5</version>
          <configuration>
            <!-- Tell the plugin to always release all modules using the same version -->
            <autoVersionSubmodules>true</autoVersionSubmodules>
            <releaseProfiles>apache-release</releaseProfiles>
          </configuration>
        </plugin>

        <plugin>
          <groupId>org.sonarsource.scanner.maven</groupId>
          <artifactId>sonar-maven-plugin</artifactId>
          <version>3.9.1.2184</version>
        </plugin>

        <plugin>
          <groupId>org.apache.maven.plugins</groupId>
          <artifactId>maven-dependency-plugin</artifactId>
          <!--
          TODO: somehow the newer version is broken as it reports dependencies which are compile in fact
          e.g. plc4j-connection-pool:
          [INFO] - maven-dependency-plugin:3.2.0:analyze-only (check-dependencies) @ plc4j-connection-pool -
          [WARNING] Non-test scoped test only dependencies found:
          [WARNING]    org.apache.commons:commons-pool2:jar:2.11.1:compile
          [WARNING]    org.apache.plc4x:plc4j-api:jar:0.10.0-SNAPSHOT:compile
          -->
          <version>3.1.2</version>
        </plugin>
      </plugins>
    </pluginManagement>
  </build>

  <reporting>
    <plugins>
      <!-- Generate the unit- and integration-test reports -->
      <!--plugin>
        <groupId>org.apache.maven.plugins</groupId>
        <artifactId>maven-surefire-report-plugin</artifactId>
        <reportSets>
          <reportSet>
            <reports>
              <report>report-only</report>
              <report>failsafe-report-only</report>
            </reports>
          </reportSet>
        </reportSets>
      </plugin-->

      <!-- Generate a code coverage report -->
      <!--plugin>
        <groupId>org.jacoco</groupId>
        <artifactId>jacoco-maven-plugin</artifactId>
        <reportSets>
          <reportSet>
            <reports>
              <report>report</report>
              <report>report-integration</report>
            </reports>
          </reportSet>
          <reportSet>
            <id>aggregate</id>
            <inherited>false</inherited>
            <reports>
              <report>report-aggregate</report>
            </reports>
          </reportSet>
        </reportSets>
      </plugin-->

      <!-- Add html friendly version of source files with line-numbers -->
      <!--plugin>
        <groupId>org.apache.maven.plugins</groupId>
        <artifactId>maven-jxr-plugin</artifactId>
        <version>3.0.0</version>
      </plugin-->

      <!-- Generate javadoc documentation -->
      <!--plugin>
        <groupId>org.apache.maven.plugins</groupId>
        <artifactId>maven-javadoc-plugin</artifactId>
        <reportSets>
          <reportSet>
            <reports>
              <report>javadoc-no-fork</report>
              <report>test-javadoc-no-fork</report>
            </reports>
          </reportSet>
        </reportSets>
        <configuration>
          <failOnError>true</failOnError>
        </configuration>
      </plugin-->

      <!-- Generates a changelog report from GIT commits -->
      <!--plugin>
        <groupId>org.apache.maven.plugins</groupId>
        <artifactId>maven-changelog-plugin</artifactId>
        <reportSets>
          <reportSet>
            <reports>
              <report>changelog</report>
              <report>file-activity</report>
            </reports>
          </reportSet>
        </reportSets>
        <configuration>
          <!- Automatically link Jira issues ->
          <issueLinkUrl>https://issues.apache.org/jira/browse/%ISSUE%</issueLinkUrl>
        </configuration>
      </plugin-->

      <!-- Generates a dependency vulnerability -->
      <!--plugin>
        <groupId>org.owasp</groupId>
        <artifactId>dependency-check-maven</artifactId>
        <reportSets>
          <reportSet>
            <reports>
              <report>aggregate</report>
            </reports>
          </reportSet>
        </reportSets>
      </plugin-->
     </plugins>
  </reporting>

  <!-- Make Snapshots of Apache projects available -->
  <repositories>
    <repository>
      <id>apache-snapshots</id>
      <url>https://repository.apache.org/content/repositories/snapshots</url>
      <releases>
        <enabled>false</enabled>
      </releases>
      <snapshots>
        <enabled>true</enabled>
      </snapshots>
    </repository>
  </repositories>

  <!-- Make Snapshots of Apache plugins available -->
  <pluginRepositories>
    <pluginRepository>
      <id>apache-snapshots</id>
      <url>https://repository.apache.org/content/repositories/snapshots</url>
      <releases>
        <enabled>false</enabled>
      </releases>
      <snapshots>
        <enabled>true</enabled>
      </snapshots>
    </pluginRepository>
  </pluginRepositories>

  <profiles>
    <!-- Allows skipping of the pre-flight-check as needed when deploying on jenkins -->
    <profile>
      <id>skip-prerequisite-check</id>
      <activation>
      </activation>
      <build>
        <plugins>
          <!-- Make some additional properties available to simplify keeping some content up to date -->
          <plugin>
            <groupId>org.codehaus.gmaven</groupId>
            <artifactId>groovy-maven-plugin</artifactId>
            <version>2.1.1</version>
            <executions>
              <!-- Do some pre-build checks and report any findings to the user -->
              <execution>
                <id>prerequisite-check</id>
                <phase>validate</phase>
                <goals>
                  <goal>execute</goal>
                </goals>
                <inherited>false</inherited>
                <configuration>
                  <source>
                    print "\nSkipping prerequisite-check\n\n"
                  </source>
                </configuration>
              </execution>
            </executions>
          </plugin>
        </plugins>
      </build>
    </profile>

    <!-- Build PLC4X including the C modules -->
    <profile>
      <id>with-c</id>
      <modules>
        <module>plc4c</module>
      </modules>
    </profile>

    <!-- Build PLC4X including the Go modules -->
    <profile>
      <id>with-go</id>
      <modules>
        <module>plc4go</module>
      </modules>
    </profile>

    <!-- Build PLC4X including the .Net modules -->
    <profile>
      <id>with-dotnet</id>
      <modules>
        <module>plc4net</module>
      </modules>
    </profile>

    <!-- Build PLC4X including the Sandbox modules -->
    <profile>
      <id>with-sandbox</id>
      <modules>
        <module>sandbox</module>
      </modules>
    </profile>

    <!-- Profile for linux (Self-Enabling) -->
    <profile>
      <id>os-unix-amd64</id>
      <activation>
        <os>
          <family>unix</family>
          <arch>amd64</arch>
        </os>
      </activation>
      <properties>
        <os.suffix>linux</os.suffix>
        <os.classifier>linux-x86_64</os.classifier>
        <cmake.url>https://github.com/Kitware/CMake/releases/download/v${cmake-version}/cmake-${cmake-version}-linux-x86_64.tar.gz</cmake.url>
        <cmake.root>${project.build.directory}/cmake-${cmake-version}-linux-x86_64/bin/</cmake.root>
        <cmake.generator>Unix Makefiles</cmake.generator>
      </properties>
    </profile>
    <profile>
      <id>os-unix-aarch64</id>
      <activation>
        <os>
          <family>unix</family>
          <arch>aarch64</arch>
        </os>
      </activation>
      <properties>
        <os.suffix>linux</os.suffix>
        <os.classifier>linux-${os.arch}</os.classifier>
        <cmake.url>https://github.com/Kitware/CMake/releases/download/v${cmake-version}/cmake-${cmake-version}-linux-${os.arch}.tar.gz</cmake.url>
        <cmake.root>${project.build.directory}/cmake-${cmake-version}-linux-${os.arch}/bin/</cmake.root>
        <cmake.generator>Unix Makefiles</cmake.generator>
      </properties>
    </profile>
    <!-- Profile for mac (Self-Enabling) -->
    <profile>
      <id>os-mac</id>
      <activation>
        <os>
          <family>mac</family>
        </os>
      </activation>
      <properties>
        <os.suffix>mac</os.suffix>
        <os.classifier>mac-x86_64</os.classifier>
        <cmake.url>https://github.com/Kitware/CMake/releases/download/v${cmake-version}/cmake-${cmake-version}-macos-universal.tar.gz</cmake.url>
        <cmake.root>${project.build.directory}/cmake-${cmake-version}-macos-universal/CMake.app/Contents/bin</cmake.root>
        <cmake.generator>Unix Makefiles</cmake.generator>
      </properties>
    </profile>
    <!-- profile for windows (Self-Enabling) -->
    <profile>
      <id>os-windows</id>
      <activation>
        <os>
          <family>windows</family>
        </os>
      </activation>
      <properties>
        <os.suffix>win</os.suffix>
        <os.classifier>windows-x86_64</os.classifier>
        <cmake.url>https://github.com/Kitware/CMake/releases/download/v${cmake-version}/cmake-${cmake-version}-windows-x86_64.zip</cmake.url>
        <cmake.root>${project.build.directory}/cmake-${cmake-version}-windows-x86_64/bin</cmake.root>
        <cmake.generator>MinGW Makefiles</cmake.generator>
      </properties>
    </profile>

    <!--
      This profile is intended to help when having problems with Maven.
      When enabled, it automatically generates an "effective.pom" in the target directory.
      This version is the fully expanded version where all inherited configuration is in
      place and all variables are resolved and profile configuration is included.
    -->
    <profile>
      <id>debug-pom</id>
      <build>
        <plugins>
          <plugin>
            <groupId>org.apache.maven.plugins</groupId>
            <artifactId>maven-help-plugin</artifactId>
            <executions>
              <execution>
                <id>generate-effective-pom</id>
                <phase>compile</phase>
                <goals>
                  <goal>effective-pom</goal>
                </goals>
                <configuration>
                  <output>${project.build.directory}/effective.pom</output>
                </configuration>
              </execution>
            </executions>
          </plugin>
        </plugins>
      </build>
    </profile>

    <!--
      This profile adds some additional configuration that should only be applied when running on jenkins.
    -->
    <profile>
      <id>jenkins-build</id>
      <properties>
        <skip-code-generation-tests>false</skip-code-generation-tests>
        <skip-dependency-cve-scan>false</skip-dependency-cve-scan>
      </properties>
    </profile>

    <profile>
      <id>enable-all-checks</id>
      <properties>
        <skip-code-generation-tests>false</skip-code-generation-tests>
        <skip-dependency-cve-scan>false</skip-dependency-cve-scan>
      </properties>
    </profile>

    <!--
      Self enabling fake-plugin configuration to help Eclipse use Maven right
    -->
    <profile>
      <id>only-eclipse</id>
      <activation>
        <property>
          <name>m2e.version</name>
        </property>
      </activation>
      <build>
        <pluginManagement>
          <plugins>
            <!--
              This is a fake plugin which is used to tell m2e (Eclipse) how
              to process this maven project.
            -->
            <plugin>
              <groupId>org.eclipse.m2e</groupId>
              <artifactId>lifecycle-mapping</artifactId>
              <version>1.0.0</version>
              <configuration>
                <lifecycleMappingMetadata>
                  <pluginExecutions>
                    <pluginExecution>
                      <pluginExecutionFilter>
                        <groupId>org.apache.maven.plugins</groupId>
                        <artifactId>maven-remote-resources-plugin</artifactId>
                        <versionRange>[1.0.0,)</versionRange>
                        <goals>
                          <goal>process</goal>
                        </goals>
                      </pluginExecutionFilter>
                      <action>
                        <ignore />
                      </action>
                    </pluginExecution>
                  </pluginExecutions>
                </lifecycleMappingMetadata>
              </configuration>
            </plugin>
          </plugins>
        </pluginManagement>
      </build>
    </profile>

    <!--
      This profile extends the default "apache-release" configuration with automatic checksum-
      generation for the release source artifact. It is automatically activated during the
      release build and only needed there.
    -->
    <profile>
      <id>apache-release</id>
      <!-- Ensure these are run as part of a release-build -->
      <properties>
        <skip-code-generation-tests>false</skip-code-generation-tests>
        <skip-dependency-cve-scan>false</skip-dependency-cve-scan>
      </properties>
      <build>
        <plugins>
          <!--
            Create MD5 and SHA512 checksum files for the release artifacts.
          -->
          <plugin>
            <groupId>net.nicoulaj.maven.plugins</groupId>
            <artifactId>checksum-maven-plugin</artifactId>
            <version>1.11</version>
            <!-- Only run this in the root module of the project -->
            <inherited>false</inherited>
            <executions>
              <execution>
                <goals>
                  <goal>files</goal>
                </goals>
              </execution>
            </executions>
            <configuration>
              <algorithms>
                <algorithm>SHA-512</algorithm>
              </algorithms>
              <includeRelativePath>true</includeRelativePath>
              <fileSets>
                <fileSet>
                  <directory>${project.build.directory}</directory>
                  <includes>
                    <include>apache-plc4x-${project.version}-source-release.zip</include>
                  </includes>
                </fileSet>
              </fileSets>
            </configuration>
          </plugin>
        </plugins>
      </build>
    </profile>

  </profiles>

</project><|MERGE_RESOLUTION|>--- conflicted
+++ resolved
@@ -771,10 +771,7 @@
             <exclude>**/.gitignore</exclude>
             <exclude>**/cmake-*/**</exclude>
             <exclude>**/.lock/**</exclude>
-<<<<<<< HEAD
-=======
-            <exclude>**/.cmake/**</exclude>
->>>>>>> b188e17b
+
             <!-- License Files for other licenses -->
             <exclude>**/UNLICENSE</exclude>
             <!--
