<?xml version="1.0" encoding="UTF-8"?>
<!--
  Licensed to the Apache Software Foundation (ASF) under one
  or more contributor license agreements.  See the NOTICE file
  distributed with this work for additional information
  regarding copyright ownership.  The ASF licenses this file
  to you under the Apache License, Version 2.0 (the
  "License"); you may not use this file except in compliance
  with the License.  You may obtain a copy of the License at

      http://www.apache.org/licenses/LICENSE-2.0

  Unless required by applicable law or agreed to in writing,
  software distributed under the License is distributed on an
  "AS IS" BASIS, WITHOUT WARRANTIES OR CONDITIONS OF ANY
  KIND, either express or implied.  See the License for the
  specific language governing permissions and limitations
  under the License.
  -->
<project xmlns="http://maven.apache.org/POM/4.0.0" xmlns:xsi="http://www.w3.org/2001/XMLSchema-instance" xsi:schemaLocation="http://maven.apache.org/POM/4.0.0 http://maven.apache.org/xsd/maven-4.0.0.xsd">

  <modelVersion>4.0.0</modelVersion>

  <parent>
    <groupId>org.apache.plc4x</groupId>
    <artifactId>plc4x-protocols</artifactId>
<<<<<<< HEAD
    <version>0.4.0</version>
=======
    <version>0.6.0</version>
>>>>>>> d58c4d58
  </parent>

  <artifactId>plc4x-protocols-s7</artifactId>

  <name>Protocols: S7</name>
  <description>Base protocol specifications for the Siemens S7 protocol</description>

  <dependencies>
    <dependency>
      <groupId>org.apache.plc4x</groupId>
<<<<<<< HEAD
      <artifactId>plc4x-protocols-test-utils</artifactId>
      <version>0.4.0</version>
      <scope>test</scope>
    </dependency>

    <dependency>
      <groupId>org.apache.daffodil</groupId>
      <artifactId>daffodil-japi_2.12</artifactId>
      <scope>test</scope>
    </dependency>
    <dependency>
      <groupId>commons-codec</groupId>
      <artifactId>commons-codec</artifactId>
      <scope>test</scope>
    </dependency>
    <dependency>
      <groupId>org.jdom</groupId>
      <artifactId>jdom2</artifactId>
      <scope>test</scope>
=======
      <artifactId>plc4x-build-utils-protocol-base-mspec</artifactId>
      <version>0.6.0</version>
>>>>>>> d58c4d58
    </dependency>
  </dependencies>

</project><|MERGE_RESOLUTION|>--- conflicted
+++ resolved
@@ -24,11 +24,7 @@
   <parent>
     <groupId>org.apache.plc4x</groupId>
     <artifactId>plc4x-protocols</artifactId>
-<<<<<<< HEAD
-    <version>0.4.0</version>
-=======
     <version>0.6.0</version>
->>>>>>> d58c4d58
   </parent>
 
   <artifactId>plc4x-protocols-s7</artifactId>
@@ -39,30 +35,8 @@
   <dependencies>
     <dependency>
       <groupId>org.apache.plc4x</groupId>
-<<<<<<< HEAD
-      <artifactId>plc4x-protocols-test-utils</artifactId>
-      <version>0.4.0</version>
-      <scope>test</scope>
-    </dependency>
-
-    <dependency>
-      <groupId>org.apache.daffodil</groupId>
-      <artifactId>daffodil-japi_2.12</artifactId>
-      <scope>test</scope>
-    </dependency>
-    <dependency>
-      <groupId>commons-codec</groupId>
-      <artifactId>commons-codec</artifactId>
-      <scope>test</scope>
-    </dependency>
-    <dependency>
-      <groupId>org.jdom</groupId>
-      <artifactId>jdom2</artifactId>
-      <scope>test</scope>
-=======
       <artifactId>plc4x-build-utils-protocol-base-mspec</artifactId>
       <version>0.6.0</version>
->>>>>>> d58c4d58
     </dependency>
   </dependencies>
 
