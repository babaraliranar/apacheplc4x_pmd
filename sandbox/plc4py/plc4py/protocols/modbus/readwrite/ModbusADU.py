#
# Licensed to the Apache Software Foundation (ASF) under one
# or more contributor license agreements.  See the NOTICE file
# distributed with this work for additional information
# regarding copyright ownership.  The ASF licenses this file
# to you under the Apache License, Version 2.0 (the
# "License"); you may not use this file except in compliance
# with the License.  You may obtain a copy of the License at
#
#     https://www.apache.org/licenses/LICENSE-2.0
#
# Unless required by applicable law or agreed to in writing,
# software distributed under the License is distributed on an
# "AS IS" BASIS, WITHOUT WARRANTIES OR CONDITIONS OF ANY
# KIND, either express or implied.  See the License for the
# specific language governing permissions and limitations
# under the License.
#

from dataclasses import dataclass

from abc import ABC
from abc import abstractmethod
from plc4py.api.exceptions.exceptions import ParseException
from plc4py.api.exceptions.exceptions import PlcRuntimeException
from plc4py.api.exceptions.exceptions import SerializationException
from plc4py.api.messages.PlcMessage import PlcMessage
from plc4py.protocols.modbus.readwrite.DriverType import DriverType
from plc4py.spi.generation.ReadBuffer import ReadBuffer
from plc4py.spi.generation.WriteBuffer import WriteBuffer
import math
    
@dataclass
class ModbusADU(ABC, PlcMessage):
    # Arguments.
    response: bool

<<<<<<< HEAD
=======

    def __post_init__(self):
        super().__init__( )

>>>>>>> 5ad2b9b1
    # Abstract accessors for discriminator values.
    @property
    @abstractmethod
    def driver_type(self) -> DriverType:
        pass


    @abstractmethod
    def serialize_modbus_adu_child(self, write_buffer: WriteBuffer) -> None:
        pass

    def serialize(self, write_buffer: WriteBuffer):
        write_buffer.push_context("ModbusADU")

        # Switch field (Serialize the sub-type)
        self.serialize_modbus_adu_child(write_buffer)

        write_buffer.pop_context("ModbusADU")


    def length_in_bytes(self) -> int:
        return int(math.ceil(float(self.length_in_bits() / 8.0)))

    def length_in_bits(self) -> int:
        length_in_bits: int = 0
        _value: ModbusADU = self

        # Length of subtype elements will be added by sub-type...

        return length_in_bits

<<<<<<< HEAD
    @staticmethod
    def static_parse(read_buffer: ReadBuffer, **kwargs):
        if kwargs is None:
            raise PlcRuntimeException(
                "Wrong number of arguments, expected 2, but got None"
            )
        elif len(kwargs) == 2:
            raise PlcRuntimeException(
                "Wrong number of arguments, expected 2, but got " + str(len(kwargs))
            )
=======

    def static_parse(self, read_buffer: ReadBuffer , args):
        if args is None:
            raise PlcRuntimeException("Wrong number of arguments, expected 2, but got None")
        elif args.length != 2:
            raise PlcRuntimeException("Wrong number of arguments, expected 2, but got " + str(len(args)))
>>>>>>> 5ad2b9b1

        driver_type: DriverType = 0
        if isinstance(kwargs.get("driverType"), DriverType):
            driver_type = DriverType(kwargs.get("driverType"))
        elif isinstance(kwargs.get("driverType"), str):
            driver_type = DriverType(str(kwargs.get("driverType")))
        else:
<<<<<<< HEAD
            raise PlcRuntimeException(
                "Argument 0 expected to be of type DriverType or a string which is parseable but was "
                + kwargs.get("driverType").getClass().getName()
            )
=======
            raise PlcRuntimeException("Argument 0 expected to be of type DriverType or a string which is parseable but was " + args[0].getClass().getName())
>>>>>>> 5ad2b9b1

        response: bool = False
        if isinstance(kwargs.get("response"), bool):
            response = bool(kwargs.get("response"))
        elif isinstance(kwargs.get("response"), str):
            response = bool(str(kwargs.get("response")))
        else:
<<<<<<< HEAD
            raise PlcRuntimeException(
                "Argument 1 expected to be of type bool or a string which is parseable but was "
                + kwargs.get("response").getClass().getName()
            )
=======
            raise PlcRuntimeException("Argument 1 expected to be of type bool or a string which is parseable but was " + args[1].getClass().getName())
>>>>>>> 5ad2b9b1

        return ModbusADU.static_parse_context(read_buffer, driver_type, response)


    @staticmethod
    def static_parse_context(read_buffer: ReadBuffer, driver_type: DriverType, response: bool):
        read_buffer.push_context("ModbusADU")

        # Switch Field (Depending on the discriminator values, passes the instantiation to a sub-type)
        builder: ModbusADUBuilder = None
<<<<<<< HEAD
        from plc4py.protocols.modbus.readwrite.ModbusTcpADU import ModbusTcpADU

        if driver_type == DriverType.MODBUS_TCP:
            builder = ModbusTcpADU.static_parse_builder(
                read_buffer, driver_type, response
            )
        from plc4py.protocols.modbus.readwrite.ModbusRtuADU import ModbusRtuADU

        if driver_type == DriverType.MODBUS_RTU:
            builder = ModbusRtuADU.static_parse_builder(
                read_buffer, driver_type, response
            )
        from plc4py.protocols.modbus.readwrite.ModbusAsciiADU import ModbusAsciiADU

        if driver_type == DriverType.MODBUS_ASCII:
            builder = ModbusAsciiADU.static_parse_builder(
                read_buffer, driver_type, response
            )
        if builder is None:
            raise ParseException(
                "Unsupported case for discriminated type"
                + " parameters ["
                + "driverType="
                + str(driver_type)
                + "]"
            )
=======
        if EvaluationHelper.equals( driverType, DriverType.get_modbu_s__tcp() ):

            builder = ModbusTcpADU.staticParseBuilder(read_buffer, driverType, response)
        if EvaluationHelper.equals( driverType, DriverType.get_modbu_s__rtu() ):

            builder = ModbusRtuADU.staticParseBuilder(read_buffer, driverType, response)
        if EvaluationHelper.equals( driverType, DriverType.get_modbu_s__ascii() ):

            builder = ModbusAsciiADU.staticParseBuilder(read_buffer, driverType, response)
        if builder is None:
            raise ParseException("Unsupported case for discriminated type"+" parameters ["+"driverType="+driverType+"]")

>>>>>>> 5ad2b9b1

        read_buffer.pop_context("ModbusADU")
        # Create the instance
        _modbus_adu: ModbusADU = builder.build(response )
        return _modbus_adu


    def equals(self, o: object) -> bool:
        if self == o:
            return True

        if not isinstance(o, ModbusADU):
            return False

        that: ModbusADU = ModbusADU(o)
        return True

    def hash_code(self) -> int:
        return hash(self)

    def __str__(self) -> str:
        pass
        # write_buffer_box_based: WriteBufferBoxBased = WriteBufferBoxBased(True, True)
        # try:
        #    write_buffer_box_based.writeSerializable(self)
        # except SerializationException as e:
        #    raise PlcRuntimeException(e)

        # return "\n" + str(write_buffer_box_based.get_box()) + "\n"

class ModbusADUBuilder:
    def build(self, response: bool ) -> ModbusADU:
        pass



<|MERGE_RESOLUTION|>--- conflicted
+++ resolved
@@ -21,9 +21,7 @@
 
 from abc import ABC
 from abc import abstractmethod
-from plc4py.api.exceptions.exceptions import ParseException
 from plc4py.api.exceptions.exceptions import PlcRuntimeException
-from plc4py.api.exceptions.exceptions import SerializationException
 from plc4py.api.messages.PlcMessage import PlcMessage
 from plc4py.protocols.modbus.readwrite.DriverType import DriverType
 from plc4py.spi.generation.ReadBuffer import ReadBuffer
@@ -35,13 +33,10 @@
     # Arguments.
     response: bool
 
-<<<<<<< HEAD
-=======
 
     def __post_init__(self):
         super().__init__( )
 
->>>>>>> 5ad2b9b1
     # Abstract accessors for discriminator values.
     @property
     @abstractmethod
@@ -63,9 +58,9 @@
 
 
     def length_in_bytes(self) -> int:
-        return int(math.ceil(float(self.length_in_bits() / 8.0)))
+        return int(math.ceil(float(self.get_length_in_bits() / 8.0)))
 
-    def length_in_bits(self) -> int:
+    def get_length_in_bits(self) -> int:
         length_in_bits: int = 0
         _value: ModbusADU = self
 
@@ -73,57 +68,30 @@
 
         return length_in_bits
 
-<<<<<<< HEAD
-    @staticmethod
-    def static_parse(read_buffer: ReadBuffer, **kwargs):
-        if kwargs is None:
-            raise PlcRuntimeException(
-                "Wrong number of arguments, expected 2, but got None"
-            )
-        elif len(kwargs) == 2:
-            raise PlcRuntimeException(
-                "Wrong number of arguments, expected 2, but got " + str(len(kwargs))
-            )
-=======
 
     def static_parse(self, read_buffer: ReadBuffer , args):
         if args is None:
             raise PlcRuntimeException("Wrong number of arguments, expected 2, but got None")
         elif args.length != 2:
             raise PlcRuntimeException("Wrong number of arguments, expected 2, but got " + str(len(args)))
->>>>>>> 5ad2b9b1
 
-        driver_type: DriverType = 0
-        if isinstance(kwargs.get("driverType"), DriverType):
-            driver_type = DriverType(kwargs.get("driverType"))
-        elif isinstance(kwargs.get("driverType"), str):
-            driver_type = DriverType(str(kwargs.get("driverType")))
+        driverType: DriverType = 0
+        if isinstance(args[0], DriverType):
+            driverType = DriverType(args[0])
+        elif isinstance(args[0], str):
+            driverType = DriverType(str(args[0]))
         else:
-<<<<<<< HEAD
-            raise PlcRuntimeException(
-                "Argument 0 expected to be of type DriverType or a string which is parseable but was "
-                + kwargs.get("driverType").getClass().getName()
-            )
-=======
             raise PlcRuntimeException("Argument 0 expected to be of type DriverType or a string which is parseable but was " + args[0].getClass().getName())
->>>>>>> 5ad2b9b1
 
         response: bool = False
-        if isinstance(kwargs.get("response"), bool):
-            response = bool(kwargs.get("response"))
-        elif isinstance(kwargs.get("response"), str):
-            response = bool(str(kwargs.get("response")))
+        if isinstance(args[1], bool):
+            response = bool(args[1])
+        elif isinstance(args[1], str):
+            response = bool(str(args[1]))
         else:
-<<<<<<< HEAD
-            raise PlcRuntimeException(
-                "Argument 1 expected to be of type bool or a string which is parseable but was "
-                + kwargs.get("response").getClass().getName()
-            )
-=======
             raise PlcRuntimeException("Argument 1 expected to be of type bool or a string which is parseable but was " + args[1].getClass().getName())
->>>>>>> 5ad2b9b1
 
-        return ModbusADU.static_parse_context(read_buffer, driver_type, response)
+        return self.static_parse_context(read_buffer, driverType, response)
 
 
     @staticmethod
@@ -132,34 +100,6 @@
 
         # Switch Field (Depending on the discriminator values, passes the instantiation to a sub-type)
         builder: ModbusADUBuilder = None
-<<<<<<< HEAD
-        from plc4py.protocols.modbus.readwrite.ModbusTcpADU import ModbusTcpADU
-
-        if driver_type == DriverType.MODBUS_TCP:
-            builder = ModbusTcpADU.static_parse_builder(
-                read_buffer, driver_type, response
-            )
-        from plc4py.protocols.modbus.readwrite.ModbusRtuADU import ModbusRtuADU
-
-        if driver_type == DriverType.MODBUS_RTU:
-            builder = ModbusRtuADU.static_parse_builder(
-                read_buffer, driver_type, response
-            )
-        from plc4py.protocols.modbus.readwrite.ModbusAsciiADU import ModbusAsciiADU
-
-        if driver_type == DriverType.MODBUS_ASCII:
-            builder = ModbusAsciiADU.static_parse_builder(
-                read_buffer, driver_type, response
-            )
-        if builder is None:
-            raise ParseException(
-                "Unsupported case for discriminated type"
-                + " parameters ["
-                + "driverType="
-                + str(driver_type)
-                + "]"
-            )
-=======
         if EvaluationHelper.equals( driverType, DriverType.get_modbu_s__tcp() ):
 
             builder = ModbusTcpADU.staticParseBuilder(read_buffer, driverType, response)
@@ -172,7 +112,6 @@
         if builder is None:
             raise ParseException("Unsupported case for discriminated type"+" parameters ["+"driverType="+driverType+"]")
 
->>>>>>> 5ad2b9b1
 
         read_buffer.pop_context("ModbusADU")
         # Create the instance
@@ -194,14 +133,13 @@
         return hash(self)
 
     def __str__(self) -> str:
-        pass
-        # write_buffer_box_based: WriteBufferBoxBased = WriteBufferBoxBased(True, True)
-        # try:
-        #    write_buffer_box_based.writeSerializable(self)
-        # except SerializationException as e:
-        #    raise PlcRuntimeException(e)
+        write_buffer_box_based: WriteBufferBoxBased = WriteBufferBoxBased(True, True)
+        try:
+            write_buffer_box_based.writeSerializable(self)
+        except SerializationException as e:
+            raise RuntimeException(e)
 
-        # return "\n" + str(write_buffer_box_based.get_box()) + "\n"
+        return "\n" + str(write_buffer_box_based.get_box()) + "\n"
 
 class ModbusADUBuilder:
     def build(self, response: bool ) -> ModbusADU:
