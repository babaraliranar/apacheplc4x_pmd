#
# Licensed to the Apache Software Foundation (ASF) under one
# or more contributor license agreements.  See the NOTICE file
# distributed with this work for additional information
# regarding copyright ownership.  The ASF licenses this file
# to you under the Apache License, Version 2.0 (the
# "License"); you may not use this file except in compliance
# with the License.  You may obtain a copy of the License at
#
#     https://www.apache.org/licenses/LICENSE-2.0
#
# Unless required by applicable law or agreed to in writing,
# software distributed under the License is distributed on an
# "AS IS" BASIS, WITHOUT WARRANTIES OR CONDITIONS OF ANY
# KIND, either express or implied.  See the License for the
# specific language governing permissions and limitations
# under the License.
#

from dataclasses import dataclass

from plc4py.api.exceptions.exceptions import PlcRuntimeException
from plc4py.api.exceptions.exceptions import SerializationException
from plc4py.api.messages.PlcMessage import PlcMessage
from plc4py.protocols.modbus.readwrite.ModbusPDU import ModbusPDU
from plc4py.protocols.modbus.readwrite.ModbusPDU import ModbusPDUBuilder
from plc4py.spi.generation.ReadBuffer import ReadBuffer
from plc4py.spi.generation.WriteBuffer import WriteBuffer
import math
    
@dataclass
<<<<<<< HEAD
class ModbusPDUDiagnosticRequest(ModbusPDU):
=======
class ModbusPDUDiagnosticRequest(PlcMessage,ModbusPDU):
>>>>>>> 5ad2b9b1
    sub_function: int
    data: int
    # Accessors for discriminator values.
    error_flag: bool = False
    function_flag: int = 0x08
    response: bool = False

<<<<<<< HEAD
=======

    def __post_init__(self):
        super().__init__( )



>>>>>>> 5ad2b9b1
    def serialize_modbus_pdu_child(self, write_buffer: WriteBuffer):
        write_buffer.push_context("ModbusPDUDiagnosticRequest")

        # Simple Field (subFunction)
        write_buffer.write_unsigned_short(self.sub_function, logical_name="subFunction")

        # Simple Field (data)
        write_buffer.write_unsigned_short(self.data, logical_name="data")

        write_buffer.pop_context("ModbusPDUDiagnosticRequest")


    def length_in_bytes(self) -> int:
        return int(math.ceil(float(self.length_in_bits() / 8.0)))

    def length_in_bits(self) -> int:
        length_in_bits: int = super().length_in_bits()
        _value: ModbusPDUDiagnosticRequest = self

        # Simple field (subFunction)
        length_in_bits += 16

        # Simple field (data)
        length_in_bits += 16

        return length_in_bits


    @staticmethod
    def static_parse_builder(read_buffer: ReadBuffer, response: bool):
        read_buffer.push_context("ModbusPDUDiagnosticRequest")

<<<<<<< HEAD
        sub_function: int = read_buffer.read_unsigned_int(logical_name="subFunction")

        data: int = read_buffer.read_unsigned_int(logical_name="data")
=======
        self.sub_function= read_simple_field("subFunction", read_unsigned_int)

        self.data= read_simple_field("data", read_unsigned_int)
>>>>>>> 5ad2b9b1

        read_buffer.pop_context("ModbusPDUDiagnosticRequest")
        # Create the instance
        return ModbusPDUDiagnosticRequestBuilder(sub_function, data )


    def equals(self, o: object) -> bool:
        if self == o:
            return True

        if not isinstance(o, ModbusPDUDiagnosticRequest):
            return False

        that: ModbusPDUDiagnosticRequest = ModbusPDUDiagnosticRequest(o)
        return (self.sub_function == that.sub_function) and (self.data == that.data) and super().equals(that) and True

    def hash_code(self) -> int:
        return hash(self)

    def __str__(self) -> str:
        pass
        # write_buffer_box_based: WriteBufferBoxBased = WriteBufferBoxBased(True, True)
        # try:
        #    write_buffer_box_based.writeSerializable(self)
        # except SerializationException as e:
        #    raise PlcRuntimeException(e)

        # return "\n" + str(write_buffer_box_based.get_box()) + "\n"


@dataclass
class ModbusPDUDiagnosticRequestBuilder(ModbusPDUBuilder):
    sub_function: int
    data: int

<<<<<<< HEAD
    def build(
        self,
    ) -> ModbusPDUDiagnosticRequest:
        modbus_pdu_diagnostic_request: ModbusPDUDiagnosticRequest = (
            ModbusPDUDiagnosticRequest(self.sub_function, self.data)
        )
        return modbus_pdu_diagnostic_request
=======
    def __post_init__(self):
        pass

    def build(self,) -> ModbusPDUDiagnosticRequest:
        modbus_pdu_diagnostic_request: ModbusPDUDiagnosticRequest = ModbusPDUDiagnosticRequest(self.sub_function, self.data )
        return modbus_pdu_diagnostic_request


>>>>>>> 5ad2b9b1
<|MERGE_RESOLUTION|>--- conflicted
+++ resolved
@@ -19,8 +19,6 @@
 
 from dataclasses import dataclass
 
-from plc4py.api.exceptions.exceptions import PlcRuntimeException
-from plc4py.api.exceptions.exceptions import SerializationException
 from plc4py.api.messages.PlcMessage import PlcMessage
 from plc4py.protocols.modbus.readwrite.ModbusPDU import ModbusPDU
 from plc4py.protocols.modbus.readwrite.ModbusPDU import ModbusPDUBuilder
@@ -29,11 +27,7 @@
 import math
     
 @dataclass
-<<<<<<< HEAD
-class ModbusPDUDiagnosticRequest(ModbusPDU):
-=======
 class ModbusPDUDiagnosticRequest(PlcMessage,ModbusPDU):
->>>>>>> 5ad2b9b1
     sub_function: int
     data: int
     # Accessors for discriminator values.
@@ -41,15 +35,12 @@
     function_flag: int = 0x08
     response: bool = False
 
-<<<<<<< HEAD
-=======
 
     def __post_init__(self):
         super().__init__( )
 
 
 
->>>>>>> 5ad2b9b1
     def serialize_modbus_pdu_child(self, write_buffer: WriteBuffer):
         write_buffer.push_context("ModbusPDUDiagnosticRequest")
 
@@ -63,10 +54,10 @@
 
 
     def length_in_bytes(self) -> int:
-        return int(math.ceil(float(self.length_in_bits() / 8.0)))
+        return int(math.ceil(float(self.get_length_in_bits() / 8.0)))
 
-    def length_in_bits(self) -> int:
-        length_in_bits: int = super().length_in_bits()
+    def get_length_in_bits(self) -> int:
+        length_in_bits: int = super().get_length_in_bits()
         _value: ModbusPDUDiagnosticRequest = self
 
         # Simple field (subFunction)
@@ -82,15 +73,9 @@
     def static_parse_builder(read_buffer: ReadBuffer, response: bool):
         read_buffer.push_context("ModbusPDUDiagnosticRequest")
 
-<<<<<<< HEAD
-        sub_function: int = read_buffer.read_unsigned_int(logical_name="subFunction")
-
-        data: int = read_buffer.read_unsigned_int(logical_name="data")
-=======
         self.sub_function= read_simple_field("subFunction", read_unsigned_int)
 
         self.data= read_simple_field("data", read_unsigned_int)
->>>>>>> 5ad2b9b1
 
         read_buffer.pop_context("ModbusPDUDiagnosticRequest")
         # Create the instance
@@ -111,30 +96,20 @@
         return hash(self)
 
     def __str__(self) -> str:
-        pass
-        # write_buffer_box_based: WriteBufferBoxBased = WriteBufferBoxBased(True, True)
-        # try:
-        #    write_buffer_box_based.writeSerializable(self)
-        # except SerializationException as e:
-        #    raise PlcRuntimeException(e)
+        write_buffer_box_based: WriteBufferBoxBased = WriteBufferBoxBased(True, True)
+        try:
+            write_buffer_box_based.writeSerializable(self)
+        except SerializationException as e:
+            raise RuntimeException(e)
 
-        # return "\n" + str(write_buffer_box_based.get_box()) + "\n"
+        return "\n" + str(write_buffer_box_based.get_box()) + "\n"
 
 
 @dataclass
 class ModbusPDUDiagnosticRequestBuilder(ModbusPDUBuilder):
-    sub_function: int
+    subFunction: int
     data: int
 
-<<<<<<< HEAD
-    def build(
-        self,
-    ) -> ModbusPDUDiagnosticRequest:
-        modbus_pdu_diagnostic_request: ModbusPDUDiagnosticRequest = (
-            ModbusPDUDiagnosticRequest(self.sub_function, self.data)
-        )
-        return modbus_pdu_diagnostic_request
-=======
     def __post_init__(self):
         pass
 
@@ -143,4 +118,3 @@
         return modbus_pdu_diagnostic_request
 
 
->>>>>>> 5ad2b9b1
