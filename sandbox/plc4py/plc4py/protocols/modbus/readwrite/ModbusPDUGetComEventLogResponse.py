#
# Licensed to the Apache Software Foundation (ASF) under one
# or more contributor license agreements.  See the NOTICE file
# distributed with this work for additional information
# regarding copyright ownership.  The ASF licenses this file
# to you under the Apache License, Version 2.0 (the
# "License"); you may not use this file except in compliance
# with the License.  You may obtain a copy of the License at
#
#     https://www.apache.org/licenses/LICENSE-2.0
#
# Unless required by applicable law or agreed to in writing,
# software distributed under the License is distributed on an
# "AS IS" BASIS, WITHOUT WARRANTIES OR CONDITIONS OF ANY
# KIND, either express or implied.  See the License for the
# specific language governing permissions and limitations
# under the License.
#

from dataclasses import dataclass

from plc4py.api.exceptions.exceptions import PlcRuntimeException
from plc4py.api.exceptions.exceptions import SerializationException
from plc4py.api.messages.PlcMessage import PlcMessage
from plc4py.protocols.modbus.readwrite.ModbusPDU import ModbusPDU
from plc4py.protocols.modbus.readwrite.ModbusPDU import ModbusPDUBuilder
from plc4py.spi.generation.ReadBuffer import ReadBuffer
from plc4py.spi.generation.WriteBuffer import WriteBuffer
from typing import Any
from typing import List
import math
    
@dataclass
<<<<<<< HEAD
class ModbusPDUGetComEventLogResponse(ModbusPDU):
=======
class ModbusPDUGetComEventLogResponse(PlcMessage,ModbusPDU):
>>>>>>> 5ad2b9b1
    status: int
    event_count: int
    message_count: int
    events: List[int]
    # Accessors for discriminator values.
    error_flag: bool = False
    function_flag: int = 0x0C
    response: bool = True

<<<<<<< HEAD
=======

    def __post_init__(self):
        super().__init__( )



>>>>>>> 5ad2b9b1
    def serialize_modbus_pdu_child(self, write_buffer: WriteBuffer):
        write_buffer.push_context("ModbusPDUGetComEventLogResponse")

        # Implicit Field (byte_count) (Used for parsing, but its value is not stored as it's implicitly given by the objects content)
        byte_count: int = (int(len(self.events))+ int(6))
        write_buffer.write_unsigned_byte(byte_count, logical_name="byteCount")

        # Simple Field (status)
        write_buffer.write_unsigned_short(self.status, logical_name="status")

        # Simple Field (eventCount)
        write_buffer.write_unsigned_short(self.event_count, logical_name="eventCount")

        # Simple Field (messageCount)
        write_buffer.write_unsigned_short(self.message_count, logical_name="messageCount")

        # Array Field (events)
        write_buffer.write_byte_array(self.events, logical_name="events")

        write_buffer.pop_context("ModbusPDUGetComEventLogResponse")


    def length_in_bytes(self) -> int:
        return int(math.ceil(float(self.length_in_bits() / 8.0)))

    def length_in_bits(self) -> int:
        length_in_bits: int = super().length_in_bits()
        _value: ModbusPDUGetComEventLogResponse = self

        # Implicit Field (byteCount)
        length_in_bits += 8

        # Simple field (status)
        length_in_bits += 16

        # Simple field (eventCount)
        length_in_bits += 16

        # Simple field (messageCount)
        length_in_bits += 16

        # Array field
        if self.events is not None:
            length_in_bits += 8 * len(self.events)


        return length_in_bits


    @staticmethod
    def static_parse_builder(read_buffer: ReadBuffer, response: bool):
        read_buffer.push_context("ModbusPDUGetComEventLogResponse")

        byte_count: int = read_buffer.read_unsigned_short(logical_name="byteCount")

<<<<<<< HEAD
        status: int = read_buffer.read_unsigned_int(logical_name="status")

        event_count: int = read_buffer.read_unsigned_int(logical_name="eventCount")

        message_count: int = read_buffer.read_unsigned_int(logical_name="messageCount")

        events: List[Any] = read_buffer.read_array_field(
            logical_name="events",
            read_function=read_buffer.read_byte,
            count=byte_count - int(6),
        )
=======
        self.status= read_simple_field("status", read_unsigned_int)

        self.event_count= read_simple_field("eventCount", read_unsigned_int)

        self.message_count= read_simple_field("messageCount", read_unsigned_int)

        events: List[int] = read_buffer.read_byte_array("events", int(byte_count- int(6)))
>>>>>>> 5ad2b9b1

        read_buffer.pop_context("ModbusPDUGetComEventLogResponse")
        # Create the instance
        return ModbusPDUGetComEventLogResponseBuilder(status, event_count, message_count, events )


    def equals(self, o: object) -> bool:
        if self == o:
            return True

        if not isinstance(o, ModbusPDUGetComEventLogResponse):
            return False

        that: ModbusPDUGetComEventLogResponse = ModbusPDUGetComEventLogResponse(o)
        return (self.status == that.status) and (self.event_count == that.event_count) and (self.message_count == that.message_count) and (self.events == that.events) and super().equals(that) and True

    def hash_code(self) -> int:
        return hash(self)

    def __str__(self) -> str:
        pass
        # write_buffer_box_based: WriteBufferBoxBased = WriteBufferBoxBased(True, True)
        # try:
        #    write_buffer_box_based.writeSerializable(self)
        # except SerializationException as e:
        #    raise PlcRuntimeException(e)

        # return "\n" + str(write_buffer_box_based.get_box()) + "\n"


@dataclass
class ModbusPDUGetComEventLogResponseBuilder(ModbusPDUBuilder):
    status: int
    event_count: int
    message_count: int
    events: List[int]

<<<<<<< HEAD
    def build(
        self,
    ) -> ModbusPDUGetComEventLogResponse:
        modbus_pdu_get_com_event_log_response: ModbusPDUGetComEventLogResponse = (
            ModbusPDUGetComEventLogResponse(
                self.status, self.event_count, self.message_count, self.events
            )
        )
        return modbus_pdu_get_com_event_log_response
=======
    def __post_init__(self):
        pass

    def build(self,) -> ModbusPDUGetComEventLogResponse:
        modbus_pdu_get_com_event_log_response: ModbusPDUGetComEventLogResponse = ModbusPDUGetComEventLogResponse(self.status, self.event_count, self.message_count, self.events )
        return modbus_pdu_get_com_event_log_response


>>>>>>> 5ad2b9b1
<|MERGE_RESOLUTION|>--- conflicted
+++ resolved
@@ -19,23 +19,16 @@
 
 from dataclasses import dataclass
 
-from plc4py.api.exceptions.exceptions import PlcRuntimeException
-from plc4py.api.exceptions.exceptions import SerializationException
 from plc4py.api.messages.PlcMessage import PlcMessage
 from plc4py.protocols.modbus.readwrite.ModbusPDU import ModbusPDU
 from plc4py.protocols.modbus.readwrite.ModbusPDU import ModbusPDUBuilder
 from plc4py.spi.generation.ReadBuffer import ReadBuffer
 from plc4py.spi.generation.WriteBuffer import WriteBuffer
-from typing import Any
 from typing import List
 import math
     
 @dataclass
-<<<<<<< HEAD
-class ModbusPDUGetComEventLogResponse(ModbusPDU):
-=======
 class ModbusPDUGetComEventLogResponse(PlcMessage,ModbusPDU):
->>>>>>> 5ad2b9b1
     status: int
     event_count: int
     message_count: int
@@ -45,15 +38,12 @@
     function_flag: int = 0x0C
     response: bool = True
 
-<<<<<<< HEAD
-=======
 
     def __post_init__(self):
         super().__init__( )
 
 
 
->>>>>>> 5ad2b9b1
     def serialize_modbus_pdu_child(self, write_buffer: WriteBuffer):
         write_buffer.push_context("ModbusPDUGetComEventLogResponse")
 
@@ -77,10 +67,10 @@
 
 
     def length_in_bytes(self) -> int:
-        return int(math.ceil(float(self.length_in_bits() / 8.0)))
+        return int(math.ceil(float(self.get_length_in_bits() / 8.0)))
 
-    def length_in_bits(self) -> int:
-        length_in_bits: int = super().length_in_bits()
+    def get_length_in_bits(self) -> int:
+        length_in_bits: int = super().get_length_in_bits()
         _value: ModbusPDUGetComEventLogResponse = self
 
         # Implicit Field (byteCount)
@@ -96,7 +86,7 @@
         length_in_bits += 16
 
         # Array field
-        if self.events is not None:
+        if self.events != None:
             length_in_bits += 8 * len(self.events)
 
 
@@ -107,21 +97,8 @@
     def static_parse_builder(read_buffer: ReadBuffer, response: bool):
         read_buffer.push_context("ModbusPDUGetComEventLogResponse")
 
-        byte_count: int = read_buffer.read_unsigned_short(logical_name="byteCount")
+        byte_count: int = read_implicit_field("byteCount", read_unsigned_short)
 
-<<<<<<< HEAD
-        status: int = read_buffer.read_unsigned_int(logical_name="status")
-
-        event_count: int = read_buffer.read_unsigned_int(logical_name="eventCount")
-
-        message_count: int = read_buffer.read_unsigned_int(logical_name="messageCount")
-
-        events: List[Any] = read_buffer.read_array_field(
-            logical_name="events",
-            read_function=read_buffer.read_byte,
-            count=byte_count - int(6),
-        )
-=======
         self.status= read_simple_field("status", read_unsigned_int)
 
         self.event_count= read_simple_field("eventCount", read_unsigned_int)
@@ -129,7 +106,6 @@
         self.message_count= read_simple_field("messageCount", read_unsigned_int)
 
         events: List[int] = read_buffer.read_byte_array("events", int(byte_count- int(6)))
->>>>>>> 5ad2b9b1
 
         read_buffer.pop_context("ModbusPDUGetComEventLogResponse")
         # Create the instance
@@ -150,34 +126,22 @@
         return hash(self)
 
     def __str__(self) -> str:
-        pass
-        # write_buffer_box_based: WriteBufferBoxBased = WriteBufferBoxBased(True, True)
-        # try:
-        #    write_buffer_box_based.writeSerializable(self)
-        # except SerializationException as e:
-        #    raise PlcRuntimeException(e)
+        write_buffer_box_based: WriteBufferBoxBased = WriteBufferBoxBased(True, True)
+        try:
+            write_buffer_box_based.writeSerializable(self)
+        except SerializationException as e:
+            raise RuntimeException(e)
 
-        # return "\n" + str(write_buffer_box_based.get_box()) + "\n"
+        return "\n" + str(write_buffer_box_based.get_box()) + "\n"
 
 
 @dataclass
 class ModbusPDUGetComEventLogResponseBuilder(ModbusPDUBuilder):
     status: int
-    event_count: int
-    message_count: int
+    eventCount: int
+    messageCount: int
     events: List[int]
 
-<<<<<<< HEAD
-    def build(
-        self,
-    ) -> ModbusPDUGetComEventLogResponse:
-        modbus_pdu_get_com_event_log_response: ModbusPDUGetComEventLogResponse = (
-            ModbusPDUGetComEventLogResponse(
-                self.status, self.event_count, self.message_count, self.events
-            )
-        )
-        return modbus_pdu_get_com_event_log_response
-=======
     def __post_init__(self):
         pass
 
@@ -186,4 +150,3 @@
         return modbus_pdu_get_com_event_log_response
 
 
->>>>>>> 5ad2b9b1
