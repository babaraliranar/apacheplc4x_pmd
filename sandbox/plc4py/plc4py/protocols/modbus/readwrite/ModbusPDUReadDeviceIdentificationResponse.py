--- conflicted
+++ resolved
@@ -19,8 +19,6 @@
 
 from dataclasses import dataclass
 
-from plc4py.api.exceptions.exceptions import PlcRuntimeException
-from plc4py.api.exceptions.exceptions import SerializationException
 from plc4py.api.messages.PlcMessage import PlcMessage
 from plc4py.protocols.modbus.readwrite.ModbusDeviceInformationConformityLevel import ModbusDeviceInformationConformityLevel
 from plc4py.protocols.modbus.readwrite.ModbusDeviceInformationLevel import ModbusDeviceInformationLevel
@@ -35,53 +33,32 @@
 import math
     
 @dataclass
-<<<<<<< HEAD
-class ModbusPDUReadDeviceIdentificationResponse(ModbusPDU):
-=======
 class ModbusPDUReadDeviceIdentificationResponse(PlcMessage,ModbusPDU):
->>>>>>> 5ad2b9b1
     level: ModbusDeviceInformationLevel
     individual_access: bool
     conformity_level: ModbusDeviceInformationConformityLevel
     more_follows: ModbusDeviceInformationMoreFollows
     next_object_id: int
     objects: List[ModbusDeviceInformationObject]
-    MEI_TYPE: int = 0x0E
+    MEITYPE: int = 0x0E
     # Accessors for discriminator values.
     error_flag: bool = False
     function_flag: int = 0x2B
     response: bool = True
 
-<<<<<<< HEAD
-=======
 
     def __post_init__(self):
         super().__init__( )
 
 
 
->>>>>>> 5ad2b9b1
     def serialize_modbus_pdu_child(self, write_buffer: WriteBuffer):
         write_buffer.push_context("ModbusPDUReadDeviceIdentificationResponse")
 
         # Const Field (meiType)
-        write_buffer.write_unsigned_byte(self.MEI_TYPE, logical_name="meiType")
+        write_buffer.write_unsigned_byte(self.mei_type.value, logical_name="meiType")
 
         # Simple Field (level)
-<<<<<<< HEAD
-        write_buffer.write_unsigned_byte(self.level, logical_name="level")
-
-        # Simple Field (individualAccess)
-        write_buffer.write_bit(self.individual_access, logical_name="individualAccess")
-
-        # Simple Field (conformityLevel)
-        write_buffer.write_unsigned_byte(
-            self.conformity_level, logical_name="conformityLevel"
-        )
-
-        # Simple Field (moreFollows)
-        write_buffer.write_unsigned_byte(self.more_follows, logical_name="moreFollows")
-=======
         write_buffer.DataWriterEnumDefault(ModbusDeviceInformationLevel.value, ModbusDeviceInformationLevel.name, write_unsigned_byte)(self.level, logical_name="level")
 
 
@@ -95,7 +72,6 @@
         # Simple Field (moreFollows)
         write_buffer.DataWriterEnumDefault(ModbusDeviceInformationMoreFollows.value, ModbusDeviceInformationMoreFollows.name, write_unsigned_byte)(self.more_follows, logical_name="moreFollows")
 
->>>>>>> 5ad2b9b1
 
         # Simple Field (nextObjectId)
         write_buffer.write_unsigned_byte(self.next_object_id, logical_name="nextObjectId")
@@ -111,10 +87,10 @@
 
 
     def length_in_bytes(self) -> int:
-        return int(math.ceil(float(self.length_in_bits() / 8.0)))
+        return int(math.ceil(float(self.get_length_in_bits() / 8.0)))
 
-    def length_in_bits(self) -> int:
-        length_in_bits: int = super().length_in_bits()
+    def get_length_in_bits(self) -> int:
+        length_in_bits: int = super().get_length_in_bits()
         _value: ModbusPDUReadDeviceIdentificationResponse = self
 
         # Const Field (meiType)
@@ -139,9 +115,11 @@
         length_in_bits += 8
 
         # Array field
-        if self.objects is not None:
+        if self.objects != None:
+            i: int = 0
             for element in self.objects:
-                length_in_bits += element.length_in_bits()
+                last: bool = ++i >= len(self.objects)
+                length_in_bits += element.get_length_in_bits()
 
 
 
@@ -152,40 +130,6 @@
     def static_parse_builder(read_buffer: ReadBuffer, response: bool):
         read_buffer.push_context("ModbusPDUReadDeviceIdentificationResponse")
 
-<<<<<<< HEAD
-        MEI_TYPE: int = read_buffer.read_unsigned_short(logical_name="meiType")
-
-        level: ModbusDeviceInformationLevel = read_buffer.read_complex(
-            read_function=ModbusDeviceInformationLevel, logical_name="level"
-        )
-
-        individual_access: bool = read_buffer.read_bit(logical_name="individualAccess")
-
-        conformity_level: ModbusDeviceInformationConformityLevel = (
-            read_buffer.read_complex(
-                read_function=ModbusDeviceInformationConformityLevel,
-                logical_name="conformityLevel",
-            )
-        )
-
-        more_follows: ModbusDeviceInformationMoreFollows = read_buffer.read_complex(
-            read_function=ModbusDeviceInformationMoreFollows, logical_name="moreFollows"
-        )
-
-        next_object_id: int = read_buffer.read_unsigned_short(
-            logical_name="nextObjectId"
-        )
-
-        number_of_objects: int = read_buffer.read_unsigned_short(
-            logical_name="numberOfObjects"
-        )
-
-        objects: List[Any] = read_buffer.read_array_field(
-            logical_name="objects",
-            read_function=ModbusDeviceInformationObject.static_parse,
-            count=number_of_objects,
-        )
-=======
         self.mei_type: int = read_const_field("meiType", read_unsigned_short, ModbusPDUReadDeviceIdentificationResponse.MEITYPE)
 
         self.level= read_enum_field("level", "ModbusDeviceInformationLevel", DataReaderEnumDefault(ModbusDeviceInformationLevel.enumForValue, read_unsigned_short))
@@ -201,7 +145,6 @@
         number_of_objects: int = read_implicit_field("numberOfObjects", read_unsigned_short)
 
         objects: List[Any] = read_buffer.read_array_field("objects", read_buffer.DataReaderComplexDefault(ModbusDeviceInformationObject.static_parse(read_buffer), read_buffer), count=number_of_objects)
->>>>>>> 5ad2b9b1
 
         read_buffer.pop_context("ModbusPDUReadDeviceIdentificationResponse")
         # Create the instance
@@ -222,39 +165,24 @@
         return hash(self)
 
     def __str__(self) -> str:
-        pass
-        # write_buffer_box_based: WriteBufferBoxBased = WriteBufferBoxBased(True, True)
-        # try:
-        #    write_buffer_box_based.writeSerializable(self)
-        # except SerializationException as e:
-        #    raise PlcRuntimeException(e)
+        write_buffer_box_based: WriteBufferBoxBased = WriteBufferBoxBased(True, True)
+        try:
+            write_buffer_box_based.writeSerializable(self)
+        except SerializationException as e:
+            raise RuntimeException(e)
 
-        # return "\n" + str(write_buffer_box_based.get_box()) + "\n"
+        return "\n" + str(write_buffer_box_based.get_box()) + "\n"
 
 
 @dataclass
 class ModbusPDUReadDeviceIdentificationResponseBuilder(ModbusPDUBuilder):
     level: ModbusDeviceInformationLevel
-    individual_access: bool
-    conformity_level: ModbusDeviceInformationConformityLevel
-    more_follows: ModbusDeviceInformationMoreFollows
-    next_object_id: int
+    individualAccess: bool
+    conformityLevel: ModbusDeviceInformationConformityLevel
+    moreFollows: ModbusDeviceInformationMoreFollows
+    nextObjectId: int
     objects: List[ModbusDeviceInformationObject]
 
-<<<<<<< HEAD
-    def build(
-        self,
-    ) -> ModbusPDUReadDeviceIdentificationResponse:
-        modbus_pdu_read_device_identification_response: ModbusPDUReadDeviceIdentificationResponse = ModbusPDUReadDeviceIdentificationResponse(
-            self.level,
-            self.individual_access,
-            self.conformity_level,
-            self.more_follows,
-            self.next_object_id,
-            self.objects,
-        )
-        return modbus_pdu_read_device_identification_response
-=======
     def __post_init__(self):
         pass
 
@@ -263,4 +191,3 @@
         return modbus_pdu_read_device_identification_response
 
 
->>>>>>> 5ad2b9b1
