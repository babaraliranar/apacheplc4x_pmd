#
# Licensed to the Apache Software Foundation (ASF) under one
# or more contributor license agreements.  See the NOTICE file
# distributed with this work for additional information
# regarding copyright ownership.  The ASF licenses this file
# to you under the Apache License, Version 2.0 (the
# "License"); you may not use this file except in compliance
# with the License.  You may obtain a copy of the License at
#
#     https://www.apache.org/licenses/LICENSE-2.0
#
# Unless required by applicable law or agreed to in writing,
# software distributed under the License is distributed on an
# "AS IS" BASIS, WITHOUT WARRANTIES OR CONDITIONS OF ANY
# KIND, either express or implied.  See the License for the
# specific language governing permissions and limitations
# under the License.
#

from dataclasses import dataclass

from plc4py.api.exceptions.exceptions import PlcRuntimeException
from plc4py.api.exceptions.exceptions import SerializationException
from plc4py.api.messages.PlcMessage import PlcMessage
from plc4py.spi.generation.ReadBuffer import ReadBuffer
from plc4py.spi.generation.WriteBuffer import WriteBuffer
import math
    
@dataclass
class ModbusPDUReadFileRecordRequestItem:
    reference_type: int
    file_number: int
    record_number: int
    record_length: int

<<<<<<< HEAD
=======

    def __post_init__(self):
        super().__init__( )



>>>>>>> 5ad2b9b1
    def serialize(self, write_buffer: WriteBuffer):
        write_buffer.push_context("ModbusPDUReadFileRecordRequestItem")

        # Simple Field (referenceType)
        write_buffer.write_unsigned_byte(self.reference_type, logical_name="referenceType")

        # Simple Field (fileNumber)
        write_buffer.write_unsigned_short(self.file_number, logical_name="fileNumber")

        # Simple Field (recordNumber)
        write_buffer.write_unsigned_short(self.record_number, logical_name="recordNumber")

        # Simple Field (recordLength)
        write_buffer.write_unsigned_short(self.record_length, logical_name="recordLength")

        write_buffer.pop_context("ModbusPDUReadFileRecordRequestItem")


    def length_in_bytes(self) -> int:
        return int(math.ceil(float(self.length_in_bits() / 8.0)))

    def length_in_bits(self) -> int:
        length_in_bits: int = 0
        _value: ModbusPDUReadFileRecordRequestItem = self

        # Simple field (referenceType)
        length_in_bits += 8

        # Simple field (fileNumber)
        length_in_bits += 16

        # Simple field (recordNumber)
        length_in_bits += 16

        # Simple field (recordLength)
        length_in_bits += 16

        return length_in_bits

<<<<<<< HEAD
    @staticmethod
    def static_parse(read_buffer: ReadBuffer, **kwargs):
        return ModbusPDUReadFileRecordRequestItem.static_parse_context(read_buffer)
=======

    def static_parse(self, read_buffer: ReadBuffer , args):
        return self.static_parse_context(read_buffer)
>>>>>>> 5ad2b9b1


    @staticmethod
    def static_parse_context(read_buffer: ReadBuffer):
        read_buffer.push_context("ModbusPDUReadFileRecordRequestItem")

<<<<<<< HEAD
        reference_type: int = read_buffer.read_unsigned_short(
            logical_name="referenceType"
        )

        file_number: int = read_buffer.read_unsigned_int(logical_name="fileNumber")

        record_number: int = read_buffer.read_unsigned_int(logical_name="recordNumber")

        record_length: int = read_buffer.read_unsigned_int(logical_name="recordLength")
=======
        self.reference_type= read_simple_field("referenceType", read_unsigned_short)

        self.file_number= read_simple_field("fileNumber", read_unsigned_int)

        self.record_number= read_simple_field("recordNumber", read_unsigned_int)

        self.record_length= read_simple_field("recordLength", read_unsigned_int)
>>>>>>> 5ad2b9b1

        read_buffer.pop_context("ModbusPDUReadFileRecordRequestItem")
        # Create the instance
        _modbus_pdu_read_file_record_request_item: ModbusPDUReadFileRecordRequestItem = ModbusPDUReadFileRecordRequestItem(reference_type, file_number, record_number, record_length )
        return _modbus_pdu_read_file_record_request_item


    def equals(self, o: object) -> bool:
        if self == o:
            return True

        if not isinstance(o, ModbusPDUReadFileRecordRequestItem):
            return False

        that: ModbusPDUReadFileRecordRequestItem = ModbusPDUReadFileRecordRequestItem(o)
        return (self.reference_type == that.reference_type) and (self.file_number == that.file_number) and (self.record_number == that.record_number) and (self.record_length == that.record_length) and True

    def hash_code(self) -> int:
        return hash(self)

    def __str__(self) -> str:
<<<<<<< HEAD
        pass
        # write_buffer_box_based: WriteBufferBoxBased = WriteBufferBoxBased(True, True)
        # try:
        #    write_buffer_box_based.writeSerializable(self)
        # except SerializationException as e:
        #    raise PlcRuntimeException(e)

        # return "\n" + str(write_buffer_box_based.get_box()) + "\n"
=======
        write_buffer_box_based: WriteBufferBoxBased = WriteBufferBoxBased(True, True)
        try:
            write_buffer_box_based.writeSerializable(self)
        except SerializationException as e:
            raise RuntimeException(e)

        return "\n" + str(write_buffer_box_based.get_box()) + "\n"



>>>>>>> 5ad2b9b1
<|MERGE_RESOLUTION|>--- conflicted
+++ resolved
@@ -19,29 +19,24 @@
 
 from dataclasses import dataclass
 
-from plc4py.api.exceptions.exceptions import PlcRuntimeException
-from plc4py.api.exceptions.exceptions import SerializationException
 from plc4py.api.messages.PlcMessage import PlcMessage
 from plc4py.spi.generation.ReadBuffer import ReadBuffer
 from plc4py.spi.generation.WriteBuffer import WriteBuffer
 import math
     
 @dataclass
-class ModbusPDUReadFileRecordRequestItem:
+class ModbusPDUReadFileRecordRequestItem(PlcMessage):
     reference_type: int
     file_number: int
     record_number: int
     record_length: int
 
-<<<<<<< HEAD
-=======
 
     def __post_init__(self):
         super().__init__( )
 
 
 
->>>>>>> 5ad2b9b1
     def serialize(self, write_buffer: WriteBuffer):
         write_buffer.push_context("ModbusPDUReadFileRecordRequestItem")
 
@@ -61,9 +56,9 @@
 
 
     def length_in_bytes(self) -> int:
-        return int(math.ceil(float(self.length_in_bits() / 8.0)))
+        return int(math.ceil(float(self.get_length_in_bits() / 8.0)))
 
-    def length_in_bits(self) -> int:
+    def get_length_in_bits(self) -> int:
         length_in_bits: int = 0
         _value: ModbusPDUReadFileRecordRequestItem = self
 
@@ -81,32 +76,15 @@
 
         return length_in_bits
 
-<<<<<<< HEAD
-    @staticmethod
-    def static_parse(read_buffer: ReadBuffer, **kwargs):
-        return ModbusPDUReadFileRecordRequestItem.static_parse_context(read_buffer)
-=======
 
     def static_parse(self, read_buffer: ReadBuffer , args):
         return self.static_parse_context(read_buffer)
->>>>>>> 5ad2b9b1
 
 
     @staticmethod
     def static_parse_context(read_buffer: ReadBuffer):
         read_buffer.push_context("ModbusPDUReadFileRecordRequestItem")
 
-<<<<<<< HEAD
-        reference_type: int = read_buffer.read_unsigned_short(
-            logical_name="referenceType"
-        )
-
-        file_number: int = read_buffer.read_unsigned_int(logical_name="fileNumber")
-
-        record_number: int = read_buffer.read_unsigned_int(logical_name="recordNumber")
-
-        record_length: int = read_buffer.read_unsigned_int(logical_name="recordLength")
-=======
         self.reference_type= read_simple_field("referenceType", read_unsigned_short)
 
         self.file_number= read_simple_field("fileNumber", read_unsigned_int)
@@ -114,7 +92,6 @@
         self.record_number= read_simple_field("recordNumber", read_unsigned_int)
 
         self.record_length= read_simple_field("recordLength", read_unsigned_int)
->>>>>>> 5ad2b9b1
 
         read_buffer.pop_context("ModbusPDUReadFileRecordRequestItem")
         # Create the instance
@@ -136,16 +113,6 @@
         return hash(self)
 
     def __str__(self) -> str:
-<<<<<<< HEAD
-        pass
-        # write_buffer_box_based: WriteBufferBoxBased = WriteBufferBoxBased(True, True)
-        # try:
-        #    write_buffer_box_based.writeSerializable(self)
-        # except SerializationException as e:
-        #    raise PlcRuntimeException(e)
-
-        # return "\n" + str(write_buffer_box_based.get_box()) + "\n"
-=======
         write_buffer_box_based: WriteBufferBoxBased = WriteBufferBoxBased(True, True)
         try:
             write_buffer_box_based.writeSerializable(self)
@@ -156,4 +123,3 @@
 
 
 
->>>>>>> 5ad2b9b1
