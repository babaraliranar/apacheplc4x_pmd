#
# Licensed to the Apache Software Foundation (ASF) under one
# or more contributor license agreements.  See the NOTICE file
# distributed with this work for additional information
# regarding copyright ownership.  The ASF licenses this file
# to you under the Apache License, Version 2.0 (the
# "License"); you may not use this file except in compliance
# with the License.  You may obtain a copy of the License at
#
#     https://www.apache.org/licenses/LICENSE-2.0
#
# Unless required by applicable law or agreed to in writing,
# software distributed under the License is distributed on an
# "AS IS" BASIS, WITHOUT WARRANTIES OR CONDITIONS OF ANY
# KIND, either express or implied.  See the License for the
# specific language governing permissions and limitations
# under the License.
#

from dataclasses import dataclass

from plc4py.api.exceptions.exceptions import PlcRuntimeException
from plc4py.api.exceptions.exceptions import SerializationException
from plc4py.api.messages.PlcMessage import PlcMessage
from plc4py.protocols.modbus.readwrite.ModbusPDU import ModbusPDU
from plc4py.protocols.modbus.readwrite.ModbusPDU import ModbusPDUBuilder
from plc4py.protocols.modbus.readwrite.ModbusPDUReadFileRecordResponseItem import ModbusPDUReadFileRecordResponseItem
from plc4py.spi.generation.ReadBuffer import ReadBuffer
from plc4py.spi.generation.WriteBuffer import WriteBuffer
from sys import getsizeof
from typing import Any
from typing import List
import math
    
@dataclass
<<<<<<< HEAD
class ModbusPDUReadFileRecordResponse(ModbusPDU):
=======
class ModbusPDUReadFileRecordResponse(PlcMessage,ModbusPDU):
>>>>>>> 5ad2b9b1
    items: List[ModbusPDUReadFileRecordResponseItem]
    # Accessors for discriminator values.
    error_flag: bool = False
    function_flag: int = 0x14
    response: bool = True

<<<<<<< HEAD
=======

    def __post_init__(self):
        super().__init__( )



>>>>>>> 5ad2b9b1
    def serialize_modbus_pdu_child(self, write_buffer: WriteBuffer):
        write_buffer.push_context("ModbusPDUReadFileRecordResponse")

        # Implicit Field (byte_count) (Used for parsing, but its value is not stored as it's implicitly given by the objects content)
        byte_count: int = (int(getsizeof(self.items)))
        write_buffer.write_unsigned_byte(byte_count, logical_name="byteCount")

        # Array Field (items)
        write_buffer.write_complex_array(self.items, logical_name="items")

        write_buffer.pop_context("ModbusPDUReadFileRecordResponse")


    def length_in_bytes(self) -> int:
        return int(math.ceil(float(self.length_in_bits() / 8.0)))

    def length_in_bits(self) -> int:
        length_in_bits: int = super().length_in_bits()
        _value: ModbusPDUReadFileRecordResponse = self

        # Implicit Field (byteCount)
        length_in_bits += 8

        # Array field
        if self.items is not None:
            for element in self.items:
                length_in_bits += element.length_in_bits()



        return length_in_bits


    @staticmethod
    def static_parse_builder(read_buffer: ReadBuffer, response: bool):
        read_buffer.push_context("ModbusPDUReadFileRecordResponse")

        byte_count: int = read_buffer.read_unsigned_short(logical_name="byteCount")

<<<<<<< HEAD
        items: List[Any] = read_buffer.read_array_field(
            logical_name="items",
            read_function=ModbusPDUReadFileRecordResponseItem.static_parse,
            length=byte_count,
        )
=======
        items: List[Any] = read_buffer.read_array_field("items", read_buffer.DataReaderComplexDefault(ModbusPDUReadFileRecordResponseItem.static_parse(read_buffer), read_buffer), length=byte_count)
>>>>>>> 5ad2b9b1

        read_buffer.pop_context("ModbusPDUReadFileRecordResponse")
        # Create the instance
        return ModbusPDUReadFileRecordResponseBuilder(items )


    def equals(self, o: object) -> bool:
        if self == o:
            return True

        if not isinstance(o, ModbusPDUReadFileRecordResponse):
            return False

        that: ModbusPDUReadFileRecordResponse = ModbusPDUReadFileRecordResponse(o)
        return (self.items == that.items) and super().equals(that) and True

    def hash_code(self) -> int:
        return hash(self)

    def __str__(self) -> str:
        pass
        # write_buffer_box_based: WriteBufferBoxBased = WriteBufferBoxBased(True, True)
        # try:
        #    write_buffer_box_based.writeSerializable(self)
        # except SerializationException as e:
        #    raise PlcRuntimeException(e)

        # return "\n" + str(write_buffer_box_based.get_box()) + "\n"


@dataclass
class ModbusPDUReadFileRecordResponseBuilder(ModbusPDUBuilder):
    items: List[ModbusPDUReadFileRecordResponseItem]

<<<<<<< HEAD
    def build(
        self,
    ) -> ModbusPDUReadFileRecordResponse:
        modbus_pdu_read_file_record_response: ModbusPDUReadFileRecordResponse = (
            ModbusPDUReadFileRecordResponse(self.items)
        )
        return modbus_pdu_read_file_record_response
=======
    def __post_init__(self):
        pass

    def build(self,) -> ModbusPDUReadFileRecordResponse:
        modbus_pdu_read_file_record_response: ModbusPDUReadFileRecordResponse = ModbusPDUReadFileRecordResponse(self.items )
        return modbus_pdu_read_file_record_response


>>>>>>> 5ad2b9b1
<|MERGE_RESOLUTION|>--- conflicted
+++ resolved
@@ -19,8 +19,6 @@
 
 from dataclasses import dataclass
 
-from plc4py.api.exceptions.exceptions import PlcRuntimeException
-from plc4py.api.exceptions.exceptions import SerializationException
 from plc4py.api.messages.PlcMessage import PlcMessage
 from plc4py.protocols.modbus.readwrite.ModbusPDU import ModbusPDU
 from plc4py.protocols.modbus.readwrite.ModbusPDU import ModbusPDUBuilder
@@ -28,31 +26,23 @@
 from plc4py.spi.generation.ReadBuffer import ReadBuffer
 from plc4py.spi.generation.WriteBuffer import WriteBuffer
 from sys import getsizeof
-from typing import Any
 from typing import List
 import math
     
 @dataclass
-<<<<<<< HEAD
-class ModbusPDUReadFileRecordResponse(ModbusPDU):
-=======
 class ModbusPDUReadFileRecordResponse(PlcMessage,ModbusPDU):
->>>>>>> 5ad2b9b1
     items: List[ModbusPDUReadFileRecordResponseItem]
     # Accessors for discriminator values.
     error_flag: bool = False
     function_flag: int = 0x14
     response: bool = True
 
-<<<<<<< HEAD
-=======
 
     def __post_init__(self):
         super().__init__( )
 
 
 
->>>>>>> 5ad2b9b1
     def serialize_modbus_pdu_child(self, write_buffer: WriteBuffer):
         write_buffer.push_context("ModbusPDUReadFileRecordResponse")
 
@@ -67,19 +57,19 @@
 
 
     def length_in_bytes(self) -> int:
-        return int(math.ceil(float(self.length_in_bits() / 8.0)))
+        return int(math.ceil(float(self.get_length_in_bits() / 8.0)))
 
-    def length_in_bits(self) -> int:
-        length_in_bits: int = super().length_in_bits()
+    def get_length_in_bits(self) -> int:
+        length_in_bits: int = super().get_length_in_bits()
         _value: ModbusPDUReadFileRecordResponse = self
 
         # Implicit Field (byteCount)
         length_in_bits += 8
 
         # Array field
-        if self.items is not None:
+        if self.items != None:
             for element in self.items:
-                length_in_bits += element.length_in_bits()
+                length_in_bits += element.get_length_in_bits()
 
 
 
@@ -90,17 +80,9 @@
     def static_parse_builder(read_buffer: ReadBuffer, response: bool):
         read_buffer.push_context("ModbusPDUReadFileRecordResponse")
 
-        byte_count: int = read_buffer.read_unsigned_short(logical_name="byteCount")
+        byte_count: int = read_implicit_field("byteCount", read_unsigned_short)
 
-<<<<<<< HEAD
-        items: List[Any] = read_buffer.read_array_field(
-            logical_name="items",
-            read_function=ModbusPDUReadFileRecordResponseItem.static_parse,
-            length=byte_count,
-        )
-=======
         items: List[Any] = read_buffer.read_array_field("items", read_buffer.DataReaderComplexDefault(ModbusPDUReadFileRecordResponseItem.static_parse(read_buffer), read_buffer), length=byte_count)
->>>>>>> 5ad2b9b1
 
         read_buffer.pop_context("ModbusPDUReadFileRecordResponse")
         # Create the instance
@@ -121,29 +103,19 @@
         return hash(self)
 
     def __str__(self) -> str:
-        pass
-        # write_buffer_box_based: WriteBufferBoxBased = WriteBufferBoxBased(True, True)
-        # try:
-        #    write_buffer_box_based.writeSerializable(self)
-        # except SerializationException as e:
-        #    raise PlcRuntimeException(e)
+        write_buffer_box_based: WriteBufferBoxBased = WriteBufferBoxBased(True, True)
+        try:
+            write_buffer_box_based.writeSerializable(self)
+        except SerializationException as e:
+            raise RuntimeException(e)
 
-        # return "\n" + str(write_buffer_box_based.get_box()) + "\n"
+        return "\n" + str(write_buffer_box_based.get_box()) + "\n"
 
 
 @dataclass
 class ModbusPDUReadFileRecordResponseBuilder(ModbusPDUBuilder):
     items: List[ModbusPDUReadFileRecordResponseItem]
 
-<<<<<<< HEAD
-    def build(
-        self,
-    ) -> ModbusPDUReadFileRecordResponse:
-        modbus_pdu_read_file_record_response: ModbusPDUReadFileRecordResponse = (
-            ModbusPDUReadFileRecordResponse(self.items)
-        )
-        return modbus_pdu_read_file_record_response
-=======
     def __post_init__(self):
         pass
 
@@ -152,4 +124,3 @@
         return modbus_pdu_read_file_record_response
 
 
->>>>>>> 5ad2b9b1
