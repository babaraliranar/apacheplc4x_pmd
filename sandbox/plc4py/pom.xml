--- conflicted
+++ resolved
@@ -24,11 +24,7 @@
   <parent>
     <groupId>org.apache.plc4x.sandbox</groupId>
     <artifactId>plc4x-sandbox</artifactId>
-<<<<<<< HEAD
-    <version>0.7.0</version>
-=======
     <version>0.8.0</version>
->>>>>>> ebd0d6cb
   </parent>
 
   <artifactId>plc4py</artifactId>
@@ -116,39 +112,4 @@
     </plugins>
   </build>
 
-<<<<<<< HEAD
-  <dependencies>
-    <dependency>
-      <groupId>org.apache.plc4x</groupId>
-      <artifactId>interop-server</artifactId>
-      <classifier>jar-with-dependencies</classifier>
-      <scope>provided</scope>
-    </dependency>
-  </dependencies>
-
-  <dependencyManagement>
-    <dependencies>
-      <dependency>
-        <groupId>org.apache.plc4x</groupId>
-        <artifactId>plc4x-protocols-proxy</artifactId>
-        <version>0.7.0</version>
-      </dependency>
-      <dependency>
-        <groupId>org.apache.plc4x</groupId>
-        <artifactId>plc4x-tools-thrift</artifactId>
-        <version>0.7.0</version>
-        <type>zip</type>
-        <classifier>compiler-${os.classifier}</classifier>
-      </dependency>
-      <dependency>
-        <groupId>org.apache.plc4x</groupId>
-        <artifactId>interop-server</artifactId>
-        <version>0.7.0</version>
-        <classifier>jar-with-dependencies</classifier>
-      </dependency>
-    </dependencies>
-  </dependencyManagement>
-
-=======
->>>>>>> ebd0d6cb
 </project>