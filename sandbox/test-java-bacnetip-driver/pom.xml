<?xml version="1.0" encoding="UTF-8"?>
<!--
  ~ Licensed to the Apache Software Foundation (ASF) under one
  ~ or more contributor license agreements.  See the NOTICE file
  ~ distributed with this work for additional information
  ~ regarding copyright ownership.  The ASF licenses this file
  ~ to you under the Apache License, Version 2.0 (the
  ~ "License"); you may not use this file except in compliance
  ~ with the License.  You may obtain a copy of the License at
  ~
  ~   http://www.apache.org/licenses/LICENSE-2.0
  ~
  ~ Unless required by applicable law or agreed to in writing,
  ~ software distributed under the License is distributed on an
  ~ "AS IS" BASIS, WITHOUT WARRANTIES OR CONDITIONS OF ANY
  ~ KIND, either express or implied.  See the License for the
  ~ specific language governing permissions and limitations
  ~ under the License.
  -->
<project xmlns="http://maven.apache.org/POM/4.0.0" xmlns:xsi="http://www.w3.org/2001/XMLSchema-instance" xsi:schemaLocation="http://maven.apache.org/POM/4.0.0 http://maven.apache.org/xsd/maven-4.0.0.xsd">
  <modelVersion>4.0.0</modelVersion>

  <parent>
    <groupId>org.apache.plc4x.sandbox</groupId>
    <artifactId>plc4x-sandbox</artifactId>
<<<<<<< HEAD
    <version>0.7.0</version>
=======
    <version>0.8.0</version>
>>>>>>> ebd0d6cb
  </parent>

  <artifactId>test-java-bacnetip-driver</artifactId>

  <name>Sandbox: Test Generated BACNet/IP Driver</name>

  <build>
    <plugins>
      <plugin>
        <groupId>org.apache.plc4x.plugins</groupId>
        <artifactId>plc4x-maven-plugin</artifactId>
        <executions>
          <execution>
            <id>test</id>
            <phase>generate-sources</phase>
            <goals>
              <goal>generate-driver</goal>
            </goals>
            <configuration>
              <protocolName>bacnetip</protocolName>
              <languageName>java</languageName>
              <outputFlavor>read-write</outputFlavor>
            </configuration>
          </execution>
        </executions>
      </plugin>
    </plugins>
  </build>

  <dependencies>
    <dependency>
      <groupId>org.apache.plc4x</groupId>
      <artifactId>plc4j-api</artifactId>
<<<<<<< HEAD
      <version>0.7.0</version>
=======
      <version>0.8.0</version>
>>>>>>> ebd0d6cb
    </dependency>

    <dependency>
      <groupId>org.apache.plc4x</groupId>
      <artifactId>plc4j-transport-udp</artifactId>
<<<<<<< HEAD
      <version>0.7.0</version>
=======
      <version>0.8.0</version>
>>>>>>> ebd0d6cb
    </dependency>
    <dependency>
      <groupId>org.apache.plc4x</groupId>
      <artifactId>plc4j-transport-raw-socket</artifactId>
<<<<<<< HEAD
      <version>0.7.0</version>
=======
      <version>0.8.0</version>
>>>>>>> ebd0d6cb
      <optional>true</optional>
    </dependency>
    <dependency>
      <groupId>org.apache.plc4x</groupId>
      <artifactId>plc4j-transport-pcap-replay</artifactId>
<<<<<<< HEAD
      <version>0.7.0</version>
=======
      <version>0.8.0</version>
>>>>>>> ebd0d6cb
      <optional>true</optional>
    </dependency>

    <dependency>
      <groupId>com.fasterxml.jackson.core</groupId>
      <artifactId>jackson-annotations</artifactId>
    </dependency>
    <dependency>
      <groupId>org.apache.commons</groupId>
      <artifactId>commons-csv</artifactId>
    </dependency>

    <!--dependency>
      <groupId>org.osgi</groupId>
      <artifactId>osgi.cmpn</artifactId>
      <version>6.0.0</version>
      <scope>provided</scope>
    </dependency-->

    <dependency>
      <groupId>org.apache.plc4x</groupId>
      <artifactId>plc4j-utils-test-utils</artifactId>
<<<<<<< HEAD
      <version>0.7.0</version>
=======
      <version>0.8.0</version>
>>>>>>> ebd0d6cb
      <scope>test</scope>
    </dependency>
    <dependency>
      <groupId>ch.qos.logback</groupId>
      <artifactId>logback-classic</artifactId>
      <scope>test</scope>
    </dependency>

    <dependency>
      <groupId>org.apache.plc4x</groupId>
      <artifactId>plc4x-build-utils-language-java</artifactId>
<<<<<<< HEAD
      <version>0.7.0</version>
=======
      <version>0.8.0</version>
>>>>>>> ebd0d6cb
      <!-- Scope is 'provided' as this way it's not shipped with the driver -->
      <scope>provided</scope>
    </dependency>

    <dependency>
      <groupId>org.apache.plc4x</groupId>
      <artifactId>plc4x-protocols-bacnetip</artifactId>
<<<<<<< HEAD
      <version>0.7.0</version>
=======
      <version>0.8.0</version>
>>>>>>> ebd0d6cb
      <!-- Scope is 'provided' as this way it's not shipped with the driver -->
      <scope>provided</scope>
    </dependency>
  </dependencies>

</project><|MERGE_RESOLUTION|>--- conflicted
+++ resolved
@@ -23,11 +23,7 @@
   <parent>
     <groupId>org.apache.plc4x.sandbox</groupId>
     <artifactId>plc4x-sandbox</artifactId>
-<<<<<<< HEAD
-    <version>0.7.0</version>
-=======
     <version>0.8.0</version>
->>>>>>> ebd0d6cb
   </parent>
 
   <artifactId>test-java-bacnetip-driver</artifactId>
@@ -61,40 +57,24 @@
     <dependency>
       <groupId>org.apache.plc4x</groupId>
       <artifactId>plc4j-api</artifactId>
-<<<<<<< HEAD
-      <version>0.7.0</version>
-=======
       <version>0.8.0</version>
->>>>>>> ebd0d6cb
     </dependency>
 
     <dependency>
       <groupId>org.apache.plc4x</groupId>
       <artifactId>plc4j-transport-udp</artifactId>
-<<<<<<< HEAD
-      <version>0.7.0</version>
-=======
       <version>0.8.0</version>
->>>>>>> ebd0d6cb
     </dependency>
     <dependency>
       <groupId>org.apache.plc4x</groupId>
       <artifactId>plc4j-transport-raw-socket</artifactId>
-<<<<<<< HEAD
-      <version>0.7.0</version>
-=======
       <version>0.8.0</version>
->>>>>>> ebd0d6cb
       <optional>true</optional>
     </dependency>
     <dependency>
       <groupId>org.apache.plc4x</groupId>
       <artifactId>plc4j-transport-pcap-replay</artifactId>
-<<<<<<< HEAD
-      <version>0.7.0</version>
-=======
       <version>0.8.0</version>
->>>>>>> ebd0d6cb
       <optional>true</optional>
     </dependency>
 
@@ -117,11 +97,7 @@
     <dependency>
       <groupId>org.apache.plc4x</groupId>
       <artifactId>plc4j-utils-test-utils</artifactId>
-<<<<<<< HEAD
-      <version>0.7.0</version>
-=======
       <version>0.8.0</version>
->>>>>>> ebd0d6cb
       <scope>test</scope>
     </dependency>
     <dependency>
@@ -133,11 +109,7 @@
     <dependency>
       <groupId>org.apache.plc4x</groupId>
       <artifactId>plc4x-build-utils-language-java</artifactId>
-<<<<<<< HEAD
-      <version>0.7.0</version>
-=======
       <version>0.8.0</version>
->>>>>>> ebd0d6cb
       <!-- Scope is 'provided' as this way it's not shipped with the driver -->
       <scope>provided</scope>
     </dependency>
@@ -145,11 +117,7 @@
     <dependency>
       <groupId>org.apache.plc4x</groupId>
       <artifactId>plc4x-protocols-bacnetip</artifactId>
-<<<<<<< HEAD
-      <version>0.7.0</version>
-=======
       <version>0.8.0</version>
->>>>>>> ebd0d6cb
       <!-- Scope is 'provided' as this way it's not shipped with the driver -->
       <scope>provided</scope>
     </dependency>
